--- conflicted
+++ resolved
@@ -1645,11 +1645,7 @@
 ```
 This manifest can be used as a database target for most sourmash
 operations - search, gather, etc.  Note that manifests for directories
-<<<<<<< HEAD
-must be placed beneath (and loaded from) the directory from which the
-=======
 must be placed within (and loaded from) the directory from which the
->>>>>>> f05e4bda
 manifest was generated; the specific manifest filename does not
 matter.
 
