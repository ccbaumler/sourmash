--- conflicted
+++ resolved
@@ -43,12 +43,8 @@
     scipy
     deprecation>=2.0.6
     cachetools>=4,<5
-<<<<<<< HEAD
     bitstring>=3.1.9,<4
-python_requires = >=3.7
-=======
 python_requires = >=3.8
->>>>>>> 93cbd3aa
 
 [bdist_wheel]
 universal = 1
