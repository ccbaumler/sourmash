--- conflicted
+++ resolved
@@ -372,15 +372,9 @@
             distance = 2*math.acos(prod) / math.pi
             return 1.0 - distance
 
-<<<<<<< HEAD
     def contained_by(self, other):
         """\
         Calculate how much of self is contained by other.
-=======
-    def containment(self, other):
-        """\
-        Calculate containment of self by other.
->>>>>>> a3971a06
         """
         return self.count_common(other) / len(self.get_mins())
 
