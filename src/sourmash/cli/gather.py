"""search a metagenome signature against dbs"""

from sourmash.cli.utils import (add_ksize_arg, add_moltype_args,
                                add_picklist_args)


def subparser(subparsers):
    subparser = subparsers.add_parser('gather')
    subparser.add_argument('query', help='query signature')
    subparser.add_argument(
        'databases', nargs='+',
        help='signatures/SBTs to search',
    )
    subparser.add_argument(
        '-q', '--quiet', action='store_true',
        help='suppress non-error output'
    )
    subparser.add_argument(
        '-d', '--debug', action='store_true'
    )
    subparser.add_argument(
        '-n', '--num-results', default=None, type=int, metavar='N',
        help='number of results to report (default: terminate at --threshold-bp)'
    )
    subparser.add_argument(
        '-o', '--output', metavar='FILE',
        help='output CSV containing matches to this file'
    )
    subparser.add_argument(
        '--save-matches', metavar='FILE',
        help='save gather matched signatures from the database to the '
        'specified file'
    )
    subparser.add_argument(
        '--save-prefetch', metavar='FILE',
        help='save all prefetch-matched signatures from the databases to the '
        'specified file or directory'
    )
    subparser.add_argument(
        '--threshold-bp', metavar='REAL', type=float, default=5e4,
        help='reporting threshold (in bp) for estimated overlap with remaining query (default=50kb)'
    )
    subparser.add_argument(
        '--output-unassigned', metavar='FILE',
        help='output unassigned portions of the query as a signature to the '
        'specified file'
    )
    subparser.add_argument(
        '--scaled', metavar='FLOAT', type=float, default=0,
        help='downsample query to the specified scaled factor'
    )
    subparser.add_argument(
        '--ignore-abundance',  action='store_true',
        help='do NOT use k-mer abundances if present'
    )
    subparser.add_argument(
        '--md5', default=None,
        help='select the signature with this md5 as query'
    )
    subparser.add_argument(
        '--cache-size', default=0, type=int, metavar='N',
        help='number of internal SBT nodes to cache in memory (default: 0, cache all nodes)'
    )
<<<<<<< HEAD
    add_ksize_arg(subparser, 31)
    add_moltype_args(subparser)
    # add_scaled_arg(subparser)
=======
>>>>>>> 74de59ad

    # advanced parameters
    subparser.add_argument(
        '--linear', dest="linear", action='store_true',
        help="force a low-memory but maybe slower database search",
    )
    subparser.add_argument(
        '--no-linear', dest="linear", action='store_false',
    )
    subparser.add_argument(
        '--no-prefetch', dest="prefetch", action='store_false',
        help="do not use prefetch before gather; see documentation",
    )
    subparser.add_argument(
        '--prefetch', dest="prefetch", action='store_true',
        help="use prefetch before gather; see documentation",
    )

    add_ksize_arg(subparser, 31)
    add_moltype_args(subparser)
    add_picklist_args(subparser)


def main(args):
    import sourmash
    return sourmash.commands.gather(args)<|MERGE_RESOLUTION|>--- conflicted
+++ resolved
@@ -60,13 +60,6 @@
     subparser.add_argument(
         '--cache-size', default=0, type=int, metavar='N',
         help='number of internal SBT nodes to cache in memory (default: 0, cache all nodes)'
-    )
-<<<<<<< HEAD
-    add_ksize_arg(subparser, 31)
-    add_moltype_args(subparser)
-    # add_scaled_arg(subparser)
-=======
->>>>>>> 74de59ad
 
     # advanced parameters
     subparser.add_argument(
