"""
Functions implementing the main command-line subcommands.
"""
import csv
import os
import os.path
import sys
import copy

import screed
from .compare import (compare_all_pairs, compare_serial_containment,
                      compare_serial_max_containment)
from . import MinHash
from .sbtmh import load_sbt_index, create_sbt_index
from . import signature as sig
from . import sourmash_args
from .logging import notify, error, print_results, set_quiet
from .sourmash_args import DEFAULT_LOAD_K, FileOutput, FileOutputCSV

WATERMARK_SIZE = 10000

from .command_compute import compute


def compare(args):
    "Compare multiple signature files and create a distance matrix."
    import numpy

    set_quiet(args.quiet)
    moltype = sourmash_args.calculate_moltype(args)

    inp_files = list(args.signatures)
    if args.from_file:
        more_files = sourmash_args.load_pathlist_from_file(args.from_file)
        inp_files.extend(more_files)

    progress = sourmash_args.SignatureLoadingProgress()

    # load in the various signatures
    siglist = []
    ksizes = set()
    moltypes = set()
    for filename in inp_files:
        notify("loading '{}'", filename, end='\r')
        loaded = sourmash_args.load_file_as_signatures(filename,
                                                       ksize=args.ksize,
                                                       select_moltype=moltype,
                                                       yield_all_files=args.force,
                                                       progress=progress)
        loaded = list(loaded)
        if not loaded:
            notify('\nwarning: no signatures loaded at given ksize/molecule type from {}', filename)
        siglist.extend(loaded)

        # track ksizes/moltypes
        for s in loaded:
            ksizes.add(s.minhash.ksize)
            moltypes.add(sourmash_args.get_moltype(s))

        # error out while loading if we have more than one ksize/moltype
        if len(ksizes) > 1 or len(moltypes) > 1:
            break

    if not siglist:
        error('no signatures found! exiting.')
        sys.exit(-1)

    # check ksizes and type
    if len(ksizes) > 1:
        error('multiple k-mer sizes loaded; please specify one with -k.')
        ksizes = sorted(ksizes)
        error('(saw k-mer sizes {})'.format(', '.join(map(str, ksizes))))
        sys.exit(-1)

    if len(moltypes) > 1:
        error('multiple molecule types loaded; please specify --dna, --protein')
        sys.exit(-1)

    notify(' '*79, end='\r')
    notify('loaded {} signatures total.'.format(len(siglist)))

    # check to make sure they're potentially compatible - either using
    # scaled, or not.
    scaled_sigs = [s.minhash.scaled for s in siglist]
    is_scaled = all(scaled_sigs)
    is_scaled_2 = any(scaled_sigs)

    # complain if it's not all one or the other
    if is_scaled != is_scaled_2:
        error('cannot mix scaled signatures with bounded signatures')
        sys.exit(-1)

    is_containment = False
    if args.containment or args.max_containment:
        is_containment = True

        if args.containment and args.max_containment:
            notify("ERROR: cannot specify both --containment and --max-containment!")
            sys.exit(-1)

    # complain if --containment and not is_scaled
    if is_containment and not is_scaled:
        error('must use scaled signatures with --containment and --max-containment')
        sys.exit(-1)

    # notify about implicit --ignore-abundance:
    if is_containment:
        track_abundances = any(( s.minhash.track_abundance for s in siglist ))
        if track_abundances:
            notify('NOTE: --containment and --max-containment ignore signature abundances.')

    # if using --scaled, downsample appropriately
    printed_scaled_msg = False
    if is_scaled:
        max_scaled = max(s.minhash.scaled for s in siglist)
        for s in siglist:
            if s.minhash.scaled != max_scaled:
                if not printed_scaled_msg:
                    notify('downsampling to scaled value of {}'.format(max_scaled))
                    printed_scaled_msg = True
                s.minhash = s.minhash.downsample(scaled=max_scaled)

    if len(siglist) == 0:
        error('no signatures!')
        sys.exit(-1)

    notify('')

    # build the distance matrix
    numpy.set_printoptions(precision=3, suppress=True)

    # do all-by-all calculation

    labeltext = [str(item) for item in siglist]
    if args.containment:
        similarity = compare_serial_containment(siglist)
    elif args.max_containment:
        similarity = compare_serial_max_containment(siglist)
    else:
        similarity = compare_all_pairs(siglist, args.ignore_abundance,
                                       n_jobs=args.processes)

    if len(siglist) < 30:
        for i, E in enumerate(siglist):
            # for small matrices, pretty-print some output
            name_num = '{}-{}'.format(i, str(E))
            if len(name_num) > 20:
                name_num = name_num[:17] + '...'
            print_results('{:20s}\t{}'.format(name_num, similarity[i, :, ],))

    print_results('min similarity in matrix: {:.3f}', numpy.min(similarity))
    # shall we output a matrix?
    if args.output:
        labeloutname = args.output + '.labels.txt'
        notify('saving labels to: {}', labeloutname)
        with open(labeloutname, 'w') as fp:
            fp.write("\n".join(labeltext))

        notify('saving comparison matrix to: {}', args.output)
        with open(args.output, 'wb') as fp:
            numpy.save(fp, similarity)

    # output CSV?
    if args.csv:
        with FileOutputCSV(args.csv) as csv_fp:
            w = csv.writer(csv_fp)
            w.writerow(labeltext)

            for i in range(len(labeltext)):
                y = []
                for j in range(len(labeltext)):
                    y.append('{}'.format(similarity[i][j]))
                w.writerow(y)


def plot(args):
    "Produce a clustering matrix and plot."
    import matplotlib as mpl
    mpl.use('Agg')
    import numpy
    import pylab
    import scipy.cluster.hierarchy as sch
    from . import fig as sourmash_fig

    # load files
    D_filename = args.distances
    labelfilename = D_filename + '.labels.txt'

    notify('loading comparison matrix from {}...', D_filename)
    D = numpy.load(open(D_filename, 'rb'))
    notify('...got {} x {} matrix.', *D.shape)

    if args.labeltext:
        labelfilename = args.labeltext
    notify('loading labels from {}', labelfilename)
    labeltext = [ x.strip() for x in open(labelfilename) ]
    if len(labeltext) != D.shape[0]:
        error('{} labels != matrix size, exiting', len(labeltext))
        sys.exit(-1)

    # build filenames, decide on PDF/PNG output
    dendrogram_out = os.path.basename(D_filename) + '.dendro'
    if args.pdf:
        dendrogram_out += '.pdf'
    else:
        dendrogram_out += '.png'

    matrix_out = os.path.basename(D_filename) + '.matrix'
    if args.pdf:
        matrix_out += '.pdf'
    else:
        matrix_out += '.png'

    hist_out = os.path.basename(D_filename) + '.hist'
    if args.pdf:
        hist_out += '.pdf'
    else:
        hist_out += '.png'

    # output to a different directory?
    if args.output_dir:
        if not os.path.isdir(args.output_dir):
            os.mkdir(args.output_dir)
        dendrogram_out = os.path.join(args.output_dir, dendrogram_out)
        matrix_out = os.path.join(args.output_dir, matrix_out)
        hist_out = os.path.join(args.output_dir, hist_out)

    # make the histogram
    notify('saving histogram of matrix values => {}', hist_out)
    fig = pylab.figure(figsize=(8,5))
    pylab.hist(numpy.array(D.flat), bins=100)
    fig.savefig(hist_out)

    ### make the dendrogram:
    fig = pylab.figure(figsize=(8,5))
    ax1 = fig.add_axes([0.1, 0.1, 0.7, 0.8])
    ax1.set_xticks([])
    ax1.set_yticks([])

    # subsample?
    if args.subsample:
        numpy.random.seed(args.subsample_seed)

        sample_idx = list(range(len(labeltext)))
        numpy.random.shuffle(sample_idx)
        sample_idx = sample_idx[:args.subsample]

        np_idx = numpy.array(sample_idx)
        D = D[numpy.ix_(np_idx, np_idx)]
        labeltext = [ labeltext[idx] for idx in sample_idx ]

    ### do clustering
    Y = sch.linkage(D, method='single')
    sch.dendrogram(Y, orientation='right', labels=labeltext)
    fig.savefig(dendrogram_out)
    notify('wrote dendrogram to: {}', dendrogram_out)

    ### make the dendrogram+matrix:
    (fig, rlabels, rmat) = sourmash_fig.plot_composite_matrix(D, labeltext,
                                             show_labels=args.labels,
                                             show_indices=args.indices,
                                             vmin=args.vmin,
                                             vmax=args.vmax,
                                             force=args.force)
    fig.savefig(matrix_out)
    notify('wrote numpy distance matrix to: {}', matrix_out)

    if len(labeltext) < 30:
        # for small matrices, print out sample numbering for FYI.
        for i, name in enumerate(labeltext):
            print_results('{}\t{}', i, name)

    # write out re-ordered matrix and labels
    if args.csv:
        with FileOutputCSV(args.csv) as csv_fp:
            w = csv.writer(csv_fp)
            w.writerow(rlabels)

            for i in range(len(rlabels)):
                y = []
                for j in range(len(rlabels)):
                    y.append('{}'.format(rmat[i][j]))
                w.writerow(y)
        notify('Wrote clustered matrix and labels out to {}', args.csv)


def import_csv(args):
    "Import a CSV file full of signatures/hashes."

    with open(args.mash_csvfile, newline='') as fp:
        reader = csv.reader(fp)
        siglist = []
        for row in reader:
            hashfn = row[0]
            hashseed = int(row[1])

            # only support a limited import type, for now ;)
            assert hashfn == 'murmur64'
            assert hashseed == 42

            _, _, ksize, name, hashes = row
            ksize = int(ksize)

            hashes = hashes.strip()
            hashes = list(map(int, hashes.split(' ' )))

            e = MinHash(len(hashes), ksize)
            e.add_many(hashes)
            s = sig.SourmashSignature(e, filename=name)
            siglist.append(s)
            notify('loaded signature: {} {}', name, s.md5sum()[:8])

        notify('saving {} signatures to JSON', len(siglist))
        with FileOutput(args.output, 'wt') as outfp:
            sig.save_signatures(siglist, outfp)


def sbt_combine(args):
    inp_files = list(args.sbts)
    notify('combining {} SBTs', len(inp_files))

    tree = load_sbt_index(inp_files.pop(0))

    for f in inp_files:
        new_tree = load_sbt_index(f)
        # TODO: check if parameters are the same for both trees!
        tree.combine(new_tree)

    notify('saving SBT under "{}".', args.sbt_name)
    tree.save(args.sbt_name)


def index(args):
    """
    Build a Sequence Bloom Tree index of the given signatures.
    """
    set_quiet(args.quiet)
    moltype = sourmash_args.calculate_moltype(args)

    if args.append:
        tree = load_sbt_index(args.sbt_name)
    else:
        tree = create_sbt_index(args.bf_size, n_children=args.n_children)

    if args.sparseness < 0 or args.sparseness > 1.0:
        error('sparseness must be in range [0.0, 1.0].')

    if args.scaled:
        args.scaled = int(args.scaled)
        notify('downsampling signatures to scaled={}', args.scaled)

    inp_files = list(args.signatures)
    if args.from_file:
        more_files = sourmash_args.load_pathlist_from_file(args.from_file)
        inp_files.extend(more_files)

    if not inp_files:
        error("ERROR: no files to index!? Supply on command line or use --from-file")
        sys.exit(-1)

    notify('loading {} files into SBT', len(inp_files))

    progress = sourmash_args.SignatureLoadingProgress()

    n = 0
    ksizes = set()
    moltypes = set()
    nums = set()
    scaleds = set()
    for f in inp_files:
        siglist = sourmash_args.load_file_as_signatures(f,
                                                        ksize=args.ksize,
                                                        select_moltype=moltype,
                                                        yield_all_files=args.force,
                                                        progress=progress)

        # load all matching signatures in this file
        ss = None
        for ss in siglist:
            ksizes.add(ss.minhash.ksize)
            moltypes.add(sourmash_args.get_moltype(ss))
            nums.add(ss.minhash.num)

            if args.scaled:
                ss.minhash = ss.minhash.downsample(scaled=args.scaled)
            if ss.minhash.track_abundance:
                ss.minhash = ss.minhash.flatten()
            scaleds.add(ss.minhash.scaled)

            tree.insert(ss)
            n += 1

        if not ss:
            continue

        # check to make sure we aren't loading incompatible signatures
        if len(ksizes) > 1 or len(moltypes) > 1:
            error('multiple k-mer sizes or molecule types present; fail.')
            error('specify --dna/--protein and --ksize as necessary')
            error('ksizes: {}; moltypes: {}',
                  ", ".join(map(str, ksizes)), ", ".join(moltypes))
            sys.exit(-1)

        if nums == { 0 } and len(scaleds) == 1:
            pass # good
        elif scaleds == { 0 } and len(nums) == 1:
            pass # also good
        else:
            error('trying to build an SBT with incompatible signatures.')
            error('nums = {}; scaleds = {}', repr(nums), repr(scaleds))
            sys.exit(-1)

    notify('')

    # did we load any!?
    if n == 0:
        error('no signatures found to load into tree!? failing.')
        sys.exit(-1)

    notify('loaded {} sigs; saving SBT under "{}"', n, args.sbt_name)
    tree.save(args.sbt_name, sparseness=args.sparseness)


def search(args):
    from .search import (search_databases_with_flat_query,
                         search_databases_with_abund_query)

    set_quiet(args.quiet)
    moltype = sourmash_args.calculate_moltype(args)

    # set up the query.
    query = sourmash_args.load_query_signature(args.query,
                                               ksize=args.ksize,
                                               select_moltype=moltype,
                                               select_md5=args.md5)
    notify('loaded query: {}... (k={}, {})', str(query)[:30],
                                             query.minhash.ksize,
                                             sourmash_args.get_moltype(query))

    # downsample if requested
    if args.scaled:
        if not query.minhash.scaled:
            error('cannot downsample a signature not created with --scaled')
            sys.exit(-1)

        if args.scaled != query.minhash.scaled:
            notify('downsampling query from scaled={} to {}',
                   query.minhash.scaled, int(args.scaled))
        query.minhash = query.minhash.downsample(scaled=args.scaled)

    # set up the search databases
    is_containment = args.containment or args.max_containment
    if is_containment:
        if args.containment and args.max_containment:
            notify("ERROR: cannot specify both --containment and --max-containment!")
            sys.exit(-1)

    databases = sourmash_args.load_dbs_and_sigs(args.databases, query,
                                                not is_containment)

    if not len(databases):
        error('Nothing found to search!')
        sys.exit(-1)

    # forcibly ignore abundances if query has no abundances
    if not query.minhash.track_abundance:
        args.ignore_abundance = True
    else:
        if args.ignore_abundance:
            query.minhash = query.minhash.flatten()

    # do the actual search
    if query.minhash.track_abundance:
        results = search_databases_with_abund_query(query, databases,
                                   threshold=args.threshold,
                                   do_containment=args.containment,
                                   do_max_containment=args.max_containment,
                                   best_only=args.best_only,
                                   unload_data=True)
    else:
        results = search_databases_with_flat_query(query, databases,
                                   threshold=args.threshold,
                                   do_containment=args.containment,
                                   do_max_containment=args.max_containment,
                                   best_only=args.best_only,
                                   unload_data=True)

    n_matches = len(results)
    if args.best_only:
        args.num_results = 1

    if not args.num_results or n_matches <= args.num_results:
        print_results('{} matches:'.format(len(results)))
    else:
        print_results('{} matches; showing first {}:',
               len(results), args.num_results)
        n_matches = args.num_results

    # output!
    print_results("similarity   match")
    print_results("----------   -----")
    for sr in results[:n_matches]:
        pct = '{:.1f}%'.format(sr.similarity*100)
        name = sr.match._display_name(60)
        print_results('{:>6}       {}', pct, name)

    if args.best_only:
        notify("** reporting only one match because --best-only was set")

    if args.output:
        fieldnames = ['similarity', 'name', 'filename', 'md5',
                      'query_filename', 'query_name', 'query_md5']

        with FileOutputCSV(args.output) as fp:
            w = csv.DictWriter(fp, fieldnames=fieldnames)

            w.writeheader()
            for sr in results:
                d = dict(sr._asdict())
                del d['match']
                del d['query']
                w.writerow(d)

    # save matching signatures upon request
    if args.save_matches:
        notify('saving all matched signatures to "{}"', args.save_matches)
        with FileOutput(args.save_matches, 'wt') as fp:
            sig.save_signatures([ sr.match for sr in results ], fp)


def categorize(args):
    "Use a database to find the best match to many signatures."
    from .index import MultiIndex
    from .search import make_jaccard_search_query

    set_quiet(args.quiet)
    moltype = sourmash_args.calculate_moltype(args)

    # eliminate names we've already categorized
    already_names = set()
    if args.load_csv:
        with open(args.load_csv, newline='') as fp:
            r = csv.reader(fp)
            for row in r:
                already_names.add(row[0])

    # load search database
    db = sourmash_args.load_file_as_index(args.database)
    if args.ksize or moltype:
        db = db.select(ksize=args.ksize, moltype=moltype)

    # utility function to load & select relevant signatures.
    def _yield_all_sigs(queries, ksize, moltype):
        for filename in queries:
            mi = MultiIndex.load_from_path(filename, False)
            mi = mi.select(ksize=ksize, moltype=moltype)
            for ss, loc in mi.signatures_with_location():
                yield ss, loc

    csv_w = None
    csv_fp = None
    if args.csv:
        csv_fp = open(args.csv, 'w', newline='')
        csv_w = csv.writer(csv_fp)

    search_obj = make_jaccard_search_query(threshold=args.threshold)
    for orig_query, loc in _yield_all_sigs(args.queries, args.ksize, moltype):
        # skip if we've already done signatures from this file.
        if loc in already_names:
            continue

        notify('loaded query: {}... (k={}, {})', str(orig_query)[:30],
               orig_query.minhash.ksize, orig_query.minhash.moltype)

        if args.ignore_abundance:
            query = copy.copy(orig_query)
            query.minhash = query.minhash.flatten()
        else:
            if orig_query.minhash.track_abundance:
                notify("ERROR: this search cannot be done on signatures calculated with abundance.")
                notify("ERROR: please specify --ignore-abundance.")
                sys.exit(-1)

            query = orig_query

        results = []
        for match, score in db.find(search_obj, query):
            if match.md5sum() != query.md5sum(): # ignore self.
                results.append((orig_query.similarity(match), match))

        if results:
            results.sort(key=lambda x: -x[0])   # reverse sort on similarity
            best_hit_sim, best_hit_query = results[0]
            notify('for {}, found: {:.2f} {}', query,
                                               best_hit_sim,
                                               best_hit_query)
            best_hit_query_name = best_hit_query.name
            if csv_w:
                csv_w.writerow([loc, query, best_hit_query_name,
                               best_hit_sim])
        else:
            notify('for {}, no match found', query)

    if csv_fp:
        csv_fp.close()


def gather(args):
    from .search import gather_databases, format_bp

    set_quiet(args.quiet, args.debug)
    moltype = sourmash_args.calculate_moltype(args)

    # load the query signature & figure out all the things
    query = sourmash_args.load_query_signature(args.query,
                                               ksize=args.ksize,
                                               select_moltype=moltype,
                                               select_md5=args.md5)
    notify('loaded query: {}... (k={}, {})', str(query)[:30],
                                             query.minhash.ksize,
                                             sourmash_args.get_moltype(query))

    # verify signature was computed right.
    if not query.minhash.scaled:
        error('query signature needs to be created with --scaled')
        sys.exit(-1)

    # downsample if requested
    if args.scaled:
        notify('downsampling query from scaled={} to {}',
               query.minhash.scaled, int(args.scaled))
        query.minhash = query.minhash.downsample(scaled=args.scaled)

    # empty?
    if not len(query.minhash):
        error('no query hashes!? exiting.')
        sys.exit(-1)

    # set up the search databases
    cache_size = args.cache_size
    if args.cache_size == 0:
        cache_size = None
    databases = sourmash_args.load_dbs_and_sigs(args.databases, query, False,
                                                cache_size=cache_size)

    if not len(databases):
        error('Nothing found to search!')
        sys.exit(-1)

    # @CTB experimental! w00t fun!
    if args.prefetch or 1:
        notify(f"Using EXPERIMENTAL feature: prefetch enabled!")
        from .index import LinearIndex, CounterGatherIndex
        prefetch_idx = CounterGatherIndex(query)

        scaled = query.minhash.scaled

        prefetch_query = copy.copy(query)
        prefetch_query.minhash = prefetch_query.minhash.flatten()

        for db in databases:
            for match in db.prefetch(prefetch_query, args.threshold_bp, scaled):
                prefetch_idx.insert(match.signature, location=match.location)

        databases = [ prefetch_idx ]

    found = []
    weighted_missed = 1
    is_abundance = query.minhash.track_abundance and not args.ignore_abundance
    orig_query_mh = query.minhash
    new_max_hash = query.minhash._max_hash
    next_query = query

    for result, weighted_missed, new_max_hash, next_query in gather_databases(query, databases, args.threshold_bp, args.ignore_abundance):
        if not len(found):                # first result? print header.
            if is_abundance:
                print_results("")
                print_results("overlap     p_query p_match avg_abund")
                print_results("---------   ------- ------- ---------")
            else:
                print_results("")
                print_results("overlap     p_query p_match")
                print_results("---------   ------- -------")


        # print interim result & save in `found` list for later use
        pct_query = '{:.1f}%'.format(result.f_unique_weighted*100)
        pct_genome = '{:.1f}%'.format(result.f_match*100)
        name = result.match._display_name(40)

        if is_abundance:
            average_abund ='{:.1f}'.format(result.average_abund)
            print_results('{:9}   {:>7} {:>7} {:>9}    {}',
                      format_bp(result.intersect_bp), pct_query, pct_genome,
                      average_abund, name)
        else:
            print_results('{:9}   {:>7} {:>7}    {}',
                      format_bp(result.intersect_bp), pct_query, pct_genome,
                      name)
        found.append(result)

        if args.num_results and len(found) >= args.num_results:
            break


    # basic reporting:
    print_results(f'\nfound {len(found)} matches total;')
    if args.num_results and len(found) == args.num_results:
        print_results(f'(truncated gather because --num-results={args.num_results})')

    p_covered = (1 - weighted_missed) * 100
    print_results(f'the recovered matches hit {p_covered:.1f}% of the query')
    print_results('')

    # save CSV?
    if found and args.output:
        fieldnames = ['intersect_bp', 'f_orig_query', 'f_match',
                      'f_unique_to_query', 'f_unique_weighted',
                      'average_abund', 'median_abund', 'std_abund', 'name',
                      'filename', 'md5', 'f_match_orig', 'unique_intersect_bp',
                      'gather_result_rank', 'remaining_bp']

        with FileOutputCSV(args.output) as fp:
            w = csv.DictWriter(fp, fieldnames=fieldnames)
            w.writeheader()
            for result in found:
                d = dict(result._asdict())
                del d['match']                 # actual signature not in CSV.
                w.writerow(d)

    # save matching signatures?
    if found and args.save_matches:
        notify(f"saving all matches to '{args.save_matches}'")
        with FileOutput(args.save_matches, 'wt') as fp:
            sig.save_signatures([ r.match for r in found ], fp)

    # save unassigned hashes?
    if args.output_unassigned:
        if not len(next_query.minhash):
            notify('no unassigned hashes to save with --output-unassigned!')
        else:
            notify(f"saving unassigned hashes to '{args.output_unassigned}'")

            if is_abundance:
                # next_query is flattened; reinflate abundances
                hashes = set(next_query.minhash.hashes)
                orig_abunds = orig_query_mh.hashes
                abunds = { h: orig_abunds[h] for h in hashes }

                abund_query_mh = orig_query_mh.copy_and_clear()
                # orig_query might have been downsampled...
                abund_query_mh.downsample(scaled=next_query.minhash.scaled)
                abund_query_mh.set_abundances(abunds)
                next_query.minhash = abund_query_mh

            with FileOutput(args.output_unassigned, 'wt') as fp:
                sig.save_signatures([ next_query ], fp)
    # DONE w/gather function.


def multigather(args):
    "Gather many signatures against multiple databases."
    from .search import gather_databases, format_bp

    set_quiet(args.quiet)
    moltype = sourmash_args.calculate_moltype(args)

    if not args.db:
        error('Error! must specify at least one database with --db')
        sys.exit(-1)

    if not args.query and not args.query_from_file:
        error('Error! must specify at least one query signature with --query')
        sys.exit(-1)

    # flatten --db and --query
    args.db = [item for sublist in args.db for item in sublist]
    inp_files = [item for sublist in args.query for item in sublist]
    if args.query_from_file:
        more_files = sourmash_args.load_pathlist_from_file(args.query_from_file)
        inp_files.extend(more_files)

    # need a query to get ksize, moltype for db loading
    query = next(iter(sourmash_args.load_file_as_signatures(inp_files[0], ksize=args.ksize, select_moltype=moltype)))

    databases = sourmash_args.load_dbs_and_sigs(args.db, query, False)

    if not len(databases):
        error('Nothing found to search!')
        sys.exit(-1)

    # run gather on all the queries.
    n=0
    for queryfile in inp_files:
        # load the query signature(s) & figure out all the things
        for query in sourmash_args.load_file_as_signatures(queryfile,
                                                       ksize=args.ksize,
                                                       select_moltype=moltype):
            notify('loaded query: {}... (k={}, {})', str(query)[:30],
                   query.minhash.ksize, sourmash_args.get_moltype(query))

            # verify signature was computed right.
            if not query.minhash.scaled:
                error('query signature needs to be created with --scaled; skipping')
                continue

            # downsample if requested
            if args.scaled:
                notify('downsampling query from scaled={} to {}',
                       query.minhash.scaled, int(args.scaled))
                query.minhash = query.minhash.downsample(scaled=args.scaled)

            # empty?
            if not len(query.minhash):
                error('no query hashes!? skipping to next..')
                continue

            found = []
            weighted_missed = 1
            is_abundance = query.minhash.track_abundance and not args.ignore_abundance
            for result, weighted_missed, new_max_hash, next_query in gather_databases(query, databases, args.threshold_bp, args.ignore_abundance):
                if not len(found):                # first result? print header.
                    if is_abundance:
                        print_results("")
                        print_results("overlap     p_query p_match avg_abund")
                        print_results("---------   ------- ------- ---------")
                    else:
                        print_results("")
                        print_results("overlap     p_query p_match")
                        print_results("---------   ------- -------")


                # print interim result & save in a list for later use
                pct_query = '{:.1f}%'.format(result.f_unique_weighted*100)
                pct_genome = '{:.1f}%'.format(result.f_match*100)
                name = result.match._display_name(40)

                if is_abundance:
                    average_abund ='{:.1f}'.format(result.average_abund)
                    print_results('{:9}   {:>7} {:>7} {:>9}    {}',
                              format_bp(result.intersect_bp), pct_query, pct_genome,
                              average_abund, name)
                else:
                    print_results('{:9}   {:>7} {:>7}    {}',
                              format_bp(result.intersect_bp), pct_query, pct_genome,
                              name)
                found.append(result)


            # basic reporting
            print_results('\nfound {} matches total;', len(found))

            print_results('the recovered matches hit {:.1f}% of the query',
                   (1 - weighted_missed) * 100)
            print_results('')

            if not found:
                notify('nothing found... skipping.')
                continue

            query_filename = query.filename
            if not query_filename:
                # use md5sum if query.filename not properly set
                query_filename = query.md5sum()

            output_base = os.path.basename(query_filename)
            output_csv = output_base + '.csv'

            fieldnames = ['intersect_bp', 'f_orig_query', 'f_match',
                          'f_unique_to_query', 'f_unique_weighted',
                          'average_abund', 'median_abund', 'std_abund', 'name',
                          'filename', 'md5', 'f_match_orig',
                          'unique_intersect_bp', 'gather_result_rank',
                          'remaining_bp']
            with FileOutputCSV(output_csv) as fp:
                w = csv.DictWriter(fp, fieldnames=fieldnames)
                w.writeheader()
                for result in found:
                    d = dict(result._asdict())
                    del d['match']      # actual signature not output to CSV!
                    w.writerow(d)

            output_matches = output_base + '.matches.sig'
            with open(output_matches, 'wt') as fp:
                outname = output_matches
                notify('saving all matches to "{}"', outname)
                sig.save_signatures([ r.match for r in found ], fp)

            output_unassigned = output_base + '.unassigned.sig'
            with open(output_unassigned, 'wt') as fp:
                if not found:
                    notify('nothing found - entire query signature unassigned.')
                elif not len(query.minhash):
                    notify('no unassigned hashes! not saving.')
                else:
                    notify('saving unassigned hashes to "{}"', output_unassigned)

                    e = MinHash(ksize=query.minhash.ksize, n=0, max_hash=new_max_hash)
                    e.add_many(next_query.minhash.hashes)
                    # CTB: note, multigather does not save abundances
                    sig.save_signatures([ sig.SourmashSignature(e) ], fp)
            n += 1

        # fini, next query!
    notify('\nconducted gather searches on {} signatures', n)


def watch(args):
    "Build a signature from raw FASTA/FASTQ coming in on stdin, search."
    set_quiet(args.quiet)

    if args.input_is_protein and args.dna:
        notify('WARNING: input is protein, turning off nucleotide hashing.')
        args.dna = False
        args.protein = True

    if args.dna and args.protein:
        notify('ERROR: cannot use "watch" with both nucleotide and protein.')

    if args.dna:
        moltype = 'DNA'
        is_protein = False
        dayhoff = False
        hp = False
    elif args.protein:
        moltype = 'protein'
        is_protein = True
        dayhoff = False
        hp = False
    elif args.dayhoff:
        moltype = 'dayhoff'
        is_protein = True
        dayhoff = True
        hp = False
    else:
        moltype = 'hp'
        is_protein = True
        dayhoff = False
        hp = True

    tree = load_sbt_index(args.sbt_name)

    # check ksize from the SBT we are loading
    ksize = args.ksize
    if ksize is None:
        leaf = next(iter(tree.leaves()))
        tree_mh = leaf.data.minhash
        ksize = tree_mh.ksize

    E = MinHash(ksize=ksize, n=args.num_hashes, is_protein=is_protein, dayhoff=dayhoff, hp=hp)

    notify('Computing signature for k={}, {} from stdin', ksize, moltype)

    def do_search():
        results = []
        streamsig = sig.SourmashSignature(E, filename='stdin', name=args.name)
        for similarity, match, _ in tree.search(streamsig,
                                                threshold=args.threshold,
                                                best_only=True,
                                                ignore_abundance=True,
                                                do_containment=False):
            results.append((similarity, match))

        return results

    notify('reading sequences from stdin')
    screed_iter = screed.open(args.inp_file)
    watermark = WATERMARK_SIZE

    # iterate over input records
    n = 0
    for n, record in enumerate(screed_iter):
        # at each watermark, print status & check cardinality
        if n >= watermark:
            notify('\r... read {} sequences', n, end='')
            watermark += WATERMARK_SIZE

            if do_search():
                break

        if args.input_is_protein:
            E.add_protein(record.sequence)
        else:
            E.add_sequence(record.sequence, False)

    results = do_search()
    if not results:
        notify('... read {} sequences, no matches found.', n)
    else:
        results.sort(key=lambda x: -x[0])   # take best
        similarity, found_sig = results[0]
        print_results('FOUND: {}, at {:.3f}', found_sig,
               similarity)

    if args.output:
        notify('saving signature to {}', args.output)
        with FileOutput(args.output, 'wt') as fp:
            streamsig = sig.SourmashSignature(E, filename='stdin',
                                              name=args.name)
        sig.save_signatures([streamsig], fp)


def migrate(args):
    "Migrate an SBT database to the latest version."
    tree = load_sbt_index(args.sbt_name, print_version_warning=False)

    notify('saving SBT under "{}".', args.sbt_name)
    tree.save(args.sbt_name, structure_only=True)


def prefetch(args):
<<<<<<< HEAD
    "@CTB"
=======
    "Output the 'raw' results of a containment/overlap search."
>>>>>>> 18219aef
    from .search import prefetch_database

    # load databases from files, too.
    if args.db_from_file:
        more_db = sourmash_args.load_file_list_fo_signatures(args.db_from_file)
        args.databases.extend(more_db)

    if not args.databases:
<<<<<<< HEAD
        notify("ERROR: no signatures to search!?")
        return -1

=======
        notify("ERROR: no databases or signatures to search!?")
        return -1

    if not (args.save_unmatched_hashes or args.save_matching_hashes or
            args.save_matches or args.output):
        notify("WARNING: no output(s) specified! Nothing will be saved from this prefetch!")

>>>>>>> 18219aef
    ksize = args.ksize
    moltype = sourmash_args.calculate_moltype(args)

    # load the query signature & figure out all the things
    query = sourmash_args.load_query_signature(args.query,
                                               ksize=args.ksize,
                                               select_moltype=moltype,
                                               select_md5=args.md5)
    notify('loaded query: {}... (k={}, {})', str(query)[:30],
                                             query.minhash.ksize,
                                             sourmash_args.get_moltype(query))

    # verify signature was computed right.
    if not query.minhash.scaled:
        error('query signature needs to be created with --scaled')
        sys.exit(-1)

    # downsample if requested
    query_mh = query.minhash
    if args.scaled:
        notify('downsampling query from scaled={} to {}',
               query_mh.scaled, int(args.scaled))
        query_mh = query_mh.downsample(scaled=args.scaled)

<<<<<<< HEAD
    scaled = query_mh.scaled

=======
>>>>>>> 18219aef
    # empty?
    if not len(query_mh):
        error('no query hashes!? exiting.')
        sys.exit(-1)

<<<<<<< HEAD
    notify(f"all sketches will be downsampled to {scaled}")
=======
    notify(f"all sketches will be downsampled to scaled={query_mh.scaled}")
>>>>>>> 18219aef

    noident_mh = copy.copy(query_mh)

    csvout_fp = None
    csvout_w = None
    if args.output:
        fieldnames = ['intersect_bp', 'jaccard',
                      'max_containment', 'f_query_match', 'f_match_query',
                      'match_filename', 'match_name', 'match_md5', 'match_bp',
                      'query_filename', 'query_name', 'query_md5', 'query_bp']

        csvout_fp = FileOutput(args.output, 'wt').open()
        csvout_w = csv.DictWriter(csvout_fp, fieldnames=fieldnames)
        csvout_w.writeheader()

    # iterate over signatures in db one at a time, for each db;
    # find those with any kind of containment.
    keep = []
<<<<<<< HEAD
    n = 0
    for dbfilename in args.databases:
        notify(f"loading signatures from '{dbfilename}'")
        db = sourmash_args.load_file_as_index(dbfilename)
        db = db.select(ksize=ksize, moltype=moltype)

        for result in prefetch_database(query, db, args.threshold_bp, scaled):
            match = result.match
            keep.append(match)
            noident_mh.remove_many(match.minhash.hashes)
            n += 1

            if csvout_fp:
                d = dict(result._asdict())
                del d['match']                 # actual signatures not in CSV.
                del d['query']
                csvout_w.writerow(d)

            if n % 10 == 0:
                notify(f"total of {n} searched, {len(keep)} matching signatures.",
                       end="\r")

    notify(f"total of {n} searched, {len(keep)} matching signatures.")
=======
    for dbfilename in args.databases:
        notify(f"loading signatures from '{dbfilename}'")
        # @CTB use _load_databases? or is this fine? want to use .signatures
        # explicitly / support lazy loading.
        db = sourmash_args.load_file_as_index(dbfilename)
        db = db.select(ksize=ksize, moltype=moltype,
                       containment=True, scaled=True)
        db = db.signatures() # @CTB remove.

        try:
            for result in prefetch_database(query, query_mh, db,
                                            args.threshold_bp):
                match = result.match
                keep.append(match)

                # track remaining "untouched" hashes.
                noident_mh.remove_many(match.minhash.hashes)

                # output matches as we go
                if csvout_fp:
                    d = dict(result._asdict())
                    del d['match']                 # actual signatures not in CSV.
                    del d['query']
                    csvout_w.writerow(d)

                if len(keep) % 10 == 0:
                    notify(f"total of {len(keep)} matching signatures.",
                           end="\r")
        except ValueError as exc:
            notify("ERROR in prefetch_databases:")
            notify(str(exc))
            sys.exit(-1)

        # flush csvout so that things get saved progressively
        if csvout_fp:
            csvout_fp.flush()

        # delete db explicitly ('cause why not)
        del db

    notify(f"total of {len(keep)} matching signatures.")
>>>>>>> 18219aef

    if csvout_fp:
        notify(f"saved {len(keep)} matches to CSV file '{args.output}'")
        csvout_fp.close()

    matched_query_mh = copy.copy(query_mh)
    matched_query_mh.remove_many(noident_mh.hashes)
    notify(f"of {len(query_mh)} distinct query hashes, {len(matched_query_mh)} were found in matches above threshold.")
    notify(f"a total of {len(noident_mh)} query hashes remain unmatched.")

    if args.save_matches:
        notify("saving all matching database signatures to '{}'", args.save_matches)
        with sourmash_args.FileOutput(args.save_matches, "wt") as fp:
            sig.save_signatures(keep, fp)

    if args.save_matching_hashes:
        filename = args.save_matching_hashes
        notify(f"saving {len(matched_query_mh)} matched hashes to '{filename}'")
        ss = sig.SourmashSignature(matched_query_mh)
        with open(filename, "wt") as fp:
            sig.save_signatures([ss], fp)

    if args.save_unmatched_hashes:
        filename = args.save_unmatched_hashes
        notify(f"saving {len(noident_mh)} unmatched hashes to '{filename}'")
        ss = sig.SourmashSignature(noident_mh)
        with open(filename, "wt") as fp:
            sig.save_signatures([ss], fp)

    return 0
    <|MERGE_RESOLUTION|>--- conflicted
+++ resolved
@@ -1009,11 +1009,7 @@
 
 
 def prefetch(args):
-<<<<<<< HEAD
-    "@CTB"
-=======
     "Output the 'raw' results of a containment/overlap search."
->>>>>>> 18219aef
     from .search import prefetch_database
 
     # load databases from files, too.
@@ -1022,11 +1018,6 @@
         args.databases.extend(more_db)
 
     if not args.databases:
-<<<<<<< HEAD
-        notify("ERROR: no signatures to search!?")
-        return -1
-
-=======
         notify("ERROR: no databases or signatures to search!?")
         return -1
 
@@ -1034,7 +1025,6 @@
             args.save_matches or args.output):
         notify("WARNING: no output(s) specified! Nothing will be saved from this prefetch!")
 
->>>>>>> 18219aef
     ksize = args.ksize
     moltype = sourmash_args.calculate_moltype(args)
 
@@ -1059,21 +1049,14 @@
                query_mh.scaled, int(args.scaled))
         query_mh = query_mh.downsample(scaled=args.scaled)
 
-<<<<<<< HEAD
     scaled = query_mh.scaled
 
-=======
->>>>>>> 18219aef
     # empty?
     if not len(query_mh):
         error('no query hashes!? exiting.')
         sys.exit(-1)
 
-<<<<<<< HEAD
-    notify(f"all sketches will be downsampled to {scaled}")
-=======
     notify(f"all sketches will be downsampled to scaled={query_mh.scaled}")
->>>>>>> 18219aef
 
     noident_mh = copy.copy(query_mh)
 
@@ -1092,43 +1075,18 @@
     # iterate over signatures in db one at a time, for each db;
     # find those with any kind of containment.
     keep = []
-<<<<<<< HEAD
-    n = 0
     for dbfilename in args.databases:
         notify(f"loading signatures from '{dbfilename}'")
-        db = sourmash_args.load_file_as_index(dbfilename)
-        db = db.select(ksize=ksize, moltype=moltype)
-
-        for result in prefetch_database(query, db, args.threshold_bp, scaled):
-            match = result.match
-            keep.append(match)
-            noident_mh.remove_many(match.minhash.hashes)
-            n += 1
-
-            if csvout_fp:
-                d = dict(result._asdict())
-                del d['match']                 # actual signatures not in CSV.
-                del d['query']
-                csvout_w.writerow(d)
-
-            if n % 10 == 0:
-                notify(f"total of {n} searched, {len(keep)} matching signatures.",
-                       end="\r")
-
-    notify(f"total of {n} searched, {len(keep)} matching signatures.")
-=======
-    for dbfilename in args.databases:
-        notify(f"loading signatures from '{dbfilename}'")
+
         # @CTB use _load_databases? or is this fine? want to use .signatures
         # explicitly / support lazy loading.
         db = sourmash_args.load_file_as_index(dbfilename)
         db = db.select(ksize=ksize, moltype=moltype,
                        containment=True, scaled=True)
-        db = db.signatures() # @CTB remove.
 
         try:
-            for result in prefetch_database(query, query_mh, db,
-                                            args.threshold_bp):
+            for result in prefetch_database(query, db, args.threshold_bp,
+                                            query.minhash.scaled):
                 match = result.match
                 keep.append(match)
 
@@ -1158,7 +1116,6 @@
         del db
 
     notify(f"total of {len(keep)} matching signatures.")
->>>>>>> 18219aef
 
     if csvout_fp:
         notify(f"saved {len(keep)} matches to CSV file '{args.output}'")
