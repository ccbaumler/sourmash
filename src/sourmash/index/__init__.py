--- conflicted
+++ resolved
@@ -27,18 +27,12 @@
 
 MultiIndex - in-memory storage and selection of signatures from multiple
 index objects, using manifests. All signatures are kept in memory.
-<<<<<<< HEAD
-=======
 
 StandaloneManifestIndex - load manifests directly, and do lazy loading of
 signatures on demand. No signatures are kept in memory.
->>>>>>> f05e4bda
 
 LazyLoadedIndex - selection on manifests with loading of index on demand.
 (Consider using StandaloneManifestIndex instead.)
-
-StandaloneManifestIndex - load manifests directly, and do lazy loading of
-signatures on demand. No signatures are kept in memory.
 
 CounterGather - an ancillary class returned by the 'counter_gather()' method.
 """
@@ -47,11 +41,6 @@
 import sourmash
 from abc import abstractmethod, ABC
 from collections import namedtuple, Counter
-<<<<<<< HEAD
-=======
-import csv
-from io import TextIOWrapper
->>>>>>> f05e4bda
 from collections import defaultdict
 
 from ..search import make_jaccard_search_query, make_gather_query
@@ -1171,11 +1160,7 @@
 class StandaloneManifestIndex(Index):
     """Load a standalone manifest as an Index.
 
-<<<<<<< HEAD
-    This class is useful for the situtation where you have a directory
-=======
     This class is useful for the situation where you have a directory
->>>>>>> f05e4bda
     with many signature collections underneath it, and you don't want to load
     every collection each time you run sourmash.
 
