--- conflicted
+++ resolved
@@ -51,11 +51,7 @@
     'search', and 'sig manifest' as picklists. 'column' must be left
     blank in this case: e.g. use 'pickfile.csv::gather'.
     """
-<<<<<<< HEAD
-    meta_coltypes = ('manifest', 'gather', 'prefetch')
-=======
     meta_coltypes = ('manifest', 'gather', 'prefetch', 'search')
->>>>>>> 02f21287
     supported_coltypes = ('md5', 'md5prefix8', 'md5short',
                           'name', 'ident', 'identprefix')
 
@@ -74,11 +70,6 @@
         if coltype in self.meta_coltypes:
             if column_name:
                 raise ValueError(f"no column name allowed for coltype '{coltype}'")
-<<<<<<< HEAD
-            if pickstyle != PickStyle.INCLUDE:
-                raise ValueError(f"picklist coltype '{coltype}' only supports picklist inclusion")
-=======
->>>>>>> 02f21287
             if coltype == 'gather':
                 # for now, override => md5short in column md5
                 coltype = 'md5prefix8'
@@ -87,19 +78,11 @@
                 # for now, override => md5short in column match_md5
                 coltype = 'md5prefix8'
                 column_name = 'match_md5'
-<<<<<<< HEAD
-            elif coltype == 'manifest':
-                # for now, override => md5
-                coltype = 'md5'
-                column_name = 'md5'
-            else:
-=======
             elif coltype == 'manifest' or coltype == 'search':
                 # for now, override => md5
                 coltype = 'md5'
                 column_name = 'md5'
             else:               # should never be reached!
->>>>>>> 02f21287
                 assert 0
 
         self.coltype = coltype
