--- conflicted
+++ resolved
@@ -74,11 +74,10 @@
     save_sigs.open()
 
     for sigfile in args.signatures:
-<<<<<<< HEAD
-        this_siglist = []
+
+      this_siglist = []
         n_loaded = 0
-=======
->>>>>>> 812a3bfa
+
         try:
             loader = sourmash_args.load_file_as_signatures(sigfile,
                                                            progress=progress)
