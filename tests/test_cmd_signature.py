--- conflicted
+++ resolved
@@ -793,11 +793,7 @@
     testdata = utils.get_test_data('prot/protein/GCA_001593925.1_ASM159392v1_protein.faa.gz.sig')
     c.run_sourmash('sig', 'describe', testdata)
 
-<<<<<<< HEAD
-    assert 'k=19 molecule=protein num=0 scaled=100 seed=42 track_abundance=0' in c.last_result.out
-=======
     assert 'k=57 molecule=protein num=0 scaled=100 seed=42 track_abundance=0' in c.last_result.out
->>>>>>> 8503b107
 
 
 @utils.in_thisdir
@@ -806,11 +802,7 @@
     testdata = utils.get_test_data('prot/hp/GCA_001593925.1_ASM159392v1_protein.faa.gz.sig')
     c.run_sourmash('sig', 'describe', testdata)
 
-<<<<<<< HEAD
-    assert 'k=19 molecule=hp num=0 scaled=1 seed=42 track_abundance=0' in c.last_result.out
-=======
     assert 'k=57 molecule=hp num=0 scaled=100 seed=42 track_abundance=0' in c.last_result.out
->>>>>>> 8503b107
 
 
 @utils.in_thisdir
@@ -819,11 +811,7 @@
     testdata = utils.get_test_data('prot/dayhoff/GCA_001593925.1_ASM159392v1_protein.faa.gz.sig')
     c.run_sourmash('sig', 'describe', testdata)
 
-<<<<<<< HEAD
-    assert 'k=19 molecule=dayhoff num=0 scaled=100 seed=42 track_abundance=0' in c.last_result.out
-=======
     assert 'k=57 molecule=dayhoff num=0 scaled=100 seed=42 track_abundance=0' in c.last_result.out
->>>>>>> 8503b107
 
 
 @utils.in_tempdir
