--- conflicted
+++ resolved
@@ -9,11 +9,8 @@
 
 import sourmash
 from sourmash import load_one_signature, SourmashSignature
-<<<<<<< HEAD
-from sourmash.index import LinearIndex, get_search_obj, MultiIndex
-=======
-from sourmash.index import (LinearIndex, MultiIndex, ZipFileLinearIndex)
->>>>>>> c49a8d84
+from sourmash.index import (LinearIndex, MultiIndex, ZipFileLinearIndex,
+                            get_search_obj)
 from sourmash.sbt import SBT, GraphFactory, Leaf
 from sourmash.sbtmh import SigLeaf
 from sourmash import sourmash_args
