"""
Tests for Index classes and subclasses.
"""
import pytest
import glob
import os
import zipfile
import shutil
import copy

import sourmash
from sourmash import index
from sourmash import load_one_signature, SourmashSignature
from sourmash import index
from sourmash.index import (LinearIndex, ZipFileLinearIndex,
                            make_jaccard_search_query, CounterGather,
                            LazyLinearIndex, MultiIndex, DirectoryIndex)
from sourmash.sbt import SBT, GraphFactory, Leaf
from sourmash.sbtmh import SigLeaf
from sourmash import sourmash_args
from sourmash.search import JaccardSearch, SearchType
from sourmash.picklist import SignaturePicklist, PickStyle

import sourmash_tst_utils as utils


def test_simple_index(n_children):
    factory = GraphFactory(5, 100, 3)
    root = SBT(factory, d=n_children)

    leaf1_mh = sourmash.MinHash(0, 5, scaled=1)
    leaf1_mh.add_sequence("AAAAA")
    leaf1_mh.add_sequence("AAAAT")
    leaf1_mh.add_sequence("AAAAC")
    leaf1_sig = SourmashSignature(leaf1_mh)
    root.insert(leaf1_sig)

    leaf2_mh = sourmash.MinHash(0, 5, scaled=1)
    leaf2_mh.add_sequence("AAAAA")
    leaf2_mh.add_sequence("AAAAT")
    leaf2_mh.add_sequence("AAAAG")
    leaf2_sig = SourmashSignature(leaf2_mh)
    root.insert(leaf2_sig)

    leaf3_mh = sourmash.MinHash(0, 5, scaled=1)
    leaf3_mh.add_sequence("AAAAA")
    leaf3_mh.add_sequence("AAAAT")
    leaf3_mh.add_sequence("CAAAA")
    leaf3_sig = SourmashSignature(leaf3_mh)
    root.insert(leaf3_sig)

    leaf4_mh = sourmash.MinHash(0, 5, scaled=1)
    leaf4_mh.add_sequence("AAAAA")
    leaf4_mh.add_sequence("CAAAA")
    leaf4_mh.add_sequence("GAAAA")
    leaf4_sig = SourmashSignature(leaf4_mh)
    root.insert(leaf4_sig)

    leaf5_mh = sourmash.MinHash(0, 5, scaled=1)
    leaf5_mh.add_sequence("AAAAA")
    leaf5_mh.add_sequence("AAAAT")
    leaf5_mh.add_sequence("GAAAA")
    leaf5_sig = SourmashSignature(leaf5_mh)
    root.insert(leaf5_sig)

    linear = LinearIndex()
    linear.insert(leaf1_sig)
    linear.insert(leaf2_sig)
    linear.insert(leaf3_sig)
    linear.insert(leaf4_sig)
    linear.insert(leaf5_sig)

    search_fn = make_jaccard_search_query(do_containment=True)

    kmers = ["AAAAA", "AAAAT", "AAAAG", "CAAAA", "GAAAA"]
    for kmer in kmers:
        search_mh = sourmash.MinHash(0, 5, scaled=1)
        search_mh.add_sequence(kmer)
        search_sig = sourmash.SourmashSignature(search_mh)

        linear_found = linear.find(search_fn, search_sig)
        linear_found = set(linear_found)

        tree_found = set(root.find(search_fn, search_sig))

        assert tree_found
        assert tree_found == set(linear_found)


def test_linear_index_search():
    sig2 = utils.get_test_data('2.fa.sig')
    sig47 = utils.get_test_data('47.fa.sig')
    sig63 = utils.get_test_data('63.fa.sig')

    ss2 = sourmash.load_one_signature(sig2, ksize=31)
    ss47 = sourmash.load_one_signature(sig47)
    ss63 = sourmash.load_one_signature(sig63)

    lidx = LinearIndex()
    lidx.insert(ss2)
    lidx.insert(ss47)
    lidx.insert(ss63)

    # now, search for sig2
    sr = lidx.search(ss2, threshold=1.0)
    print([s[1].name for s in sr])
    assert len(sr) == 1
    assert sr[0][1] == ss2

    # search for sig47 with lower threshold; search order not guaranteed.
    sr = lidx.search(ss47, threshold=0.1)
    print([s[1].name for s in sr])
    assert len(sr) == 2
    sr.sort(key=lambda x: -x[0])
    assert sr[0][1] == ss47
    assert sr[1][1] == ss63

    # search for sig63 with lower threshold; search order not guaranteed.
    sr = lidx.search(ss63, threshold=0.1)
    print([s[1].name for s in sr])
    assert len(sr) == 2
    sr.sort(key=lambda x: -x[0])
    assert sr[0][1] == ss63
    assert sr[1][1] == ss47

    # search for sig63 with high threshold => 1 match
    sr = lidx.search(ss63, threshold=0.8)
    print([s[1].name for s in sr])
    assert len(sr) == 1
    sr.sort(key=lambda x: -x[0])
    assert sr[0][1] == ss63


def test_linear_index_prefetch():
    # prefetch does basic things right:
    sig2 = utils.get_test_data('2.fa.sig')
    sig47 = utils.get_test_data('47.fa.sig')
    sig63 = utils.get_test_data('63.fa.sig')

    ss2 = sourmash.load_one_signature(sig2, ksize=31)
    ss47 = sourmash.load_one_signature(sig47)
    ss63 = sourmash.load_one_signature(sig63)

    lidx = LinearIndex()
    lidx.insert(ss2)
    lidx.insert(ss47)
    lidx.insert(ss63)

    # search for ss2
    results = []
    for result in lidx.prefetch(ss2, threshold_bp=0):
        results.append(result)

    assert len(results) == 1
    assert results[0].signature == ss2

    # search for ss47 - expect two results
    results = []
    for result in lidx.prefetch(ss47, threshold_bp=0):
        results.append(result)

    assert len(results) == 2
    assert results[0].signature == ss47
    assert results[1].signature == ss63


def test_linear_index_prefetch_empty():
    # check that an exception is raised upon for an empty database
    sig2 = utils.get_test_data('2.fa.sig')
    ss2 = sourmash.load_one_signature(sig2, ksize=31)

    lidx = LinearIndex()

    # since this is a generator, we need to actually ask for a value to
    # get exception raised.
    g = lidx.prefetch(ss2, threshold_bp=0)
    with pytest.raises(ValueError) as e:
        next(g)

    assert "no signatures to search" in str(e.value)


def test_linear_index_prefetch_lazy():
    # make sure that prefetch doesn't touch values 'til requested.
    class FakeSignature:
        @property
        def minhash(self):
            raise Exception("don't touch me!")

    sig47 = utils.get_test_data('47.fa.sig')
    sig63 = utils.get_test_data('63.fa.sig')

    ss47 = sourmash.load_one_signature(sig47)
    ss63 = sourmash.load_one_signature(sig63)
    fake = FakeSignature()

    lidx = LinearIndex()
    lidx.insert(ss47)
    lidx.insert(ss63)
    lidx.insert(fake)

    g = lidx.prefetch(ss47, threshold_bp=0)

    # first value:
    sr = next(g)
    assert sr.signature == ss47

    # second value:
    sr = next(g)
    assert sr.signature == ss63

    # third value: raises exception!
    with pytest.raises(Exception) as e:
        next(g)

    assert "don't touch me!" in str(e.value)


def test_linear_index_gather():
    sig2 = utils.get_test_data('2.fa.sig')
    sig47 = utils.get_test_data('47.fa.sig')
    sig63 = utils.get_test_data('63.fa.sig')

    ss2 = sourmash.load_one_signature(sig2, ksize=31)
    ss47 = sourmash.load_one_signature(sig47)
    ss63 = sourmash.load_one_signature(sig63)

    lidx = LinearIndex()
    lidx.insert(ss2)
    lidx.insert(ss47)
    lidx.insert(ss63)

    matches = lidx.gather(ss2)
    assert len(matches) == 1
    assert matches[0][0] == 1.0
    assert matches[0][1] == ss2

    matches = lidx.gather(ss47)
    assert len(matches) == 1
    assert matches[0][0] == 1.0
    assert matches[0][1] == ss47


def test_linear_index_search_subj_has_abundance():
    # check that signatures in the index are flattened appropriately.
    queryfile = utils.get_test_data('47.fa.sig')
    subjfile = utils.get_test_data('track_abund/47.fa.sig')

    qs = sourmash.load_one_signature(queryfile)
    ss = sourmash.load_one_signature(subjfile)

    linear = LinearIndex()
    linear.insert(ss)

    results = list(linear.search(qs, threshold=0))
    assert len(results) == 1
    # note: search returns _original_ signature, not flattened
    assert results[0].signature == ss


def test_linear_index_gather_subj_has_abundance():
    # check that signatures in the index are flattened appropriately.
    queryfile = utils.get_test_data('47.fa.sig')
    subjfile = utils.get_test_data('track_abund/47.fa.sig')

    qs = sourmash.load_one_signature(queryfile)
    ss = sourmash.load_one_signature(subjfile)

    linear = LinearIndex()
    linear.insert(ss)

    results = list(linear.gather(qs, threshold=0))
    assert len(results) == 1

    # note: gather returns _original_ signature, not flattened
    assert results[0].signature == ss


def test_index_search_subj_scaled_is_lower():
    # check that subject sketches are appropriately downsampled
    sigfile = utils.get_test_data('scaled100/GCF_000005845.2_ASM584v2_genomic.fna.gz.sig.gz')
    ss = sourmash.load_one_signature(sigfile)

    # double check :)
    assert ss.minhash.scaled == 100

    # build a new query that has a scaled of 1000
    qs = SourmashSignature(ss.minhash.downsample(scaled=1000))

    # create Index to search
    linear = LinearIndex()
    linear.insert(ss)

    # search!
    results = list(linear.search(qs, threshold=0))
    assert len(results) == 1
    # original signature (not downsampled) is returned
    assert results[0].signature == ss


def test_index_search_subj_num_is_lower():
    # check that subject sketches are appropriately downsampled
    sigfile = utils.get_test_data('num/47.fa.sig')
    ss = sourmash.load_one_signature(sigfile, ksize=31)

    # double check :)
    assert ss.minhash.num == 500

    # build a new query that has a num of 250
    qs = SourmashSignature(ss.minhash.downsample(num=250))

    # create Index to search
    linear = LinearIndex()
    linear.insert(ss)

    # search!
    results = list(linear.search(qs, threshold=0))
    assert len(results) == 1
    # original signature (not downsampled) is returned
    assert results[0].signature == ss


def test_index_search_query_num_is_lower():
    # check that query sketches are appropriately downsampled
    sigfile = utils.get_test_data('num/47.fa.sig')
    qs = sourmash.load_one_signature(sigfile, ksize=31)

    # double check :)
    assert qs.minhash.num == 500

    # build a new subject that has a num of 250
    ss = SourmashSignature(qs.minhash.downsample(num=250))

    # create Index to search
    linear = LinearIndex()
    linear.insert(ss)

    # search!
    results = list(linear.search(qs, threshold=0))
    assert len(results) == 1
    assert results[0].signature == ss


def test_linear_index_search_abund():
    # test Index.search_abund
    sig47 = utils.get_test_data('track_abund/47.fa.sig')
    sig63 = utils.get_test_data('track_abund/63.fa.sig')

    ss47 = sourmash.load_one_signature(sig47)
    ss63 = sourmash.load_one_signature(sig63)

    lidx = LinearIndex()
    lidx.insert(ss47)
    lidx.insert(ss63)

    results = list(lidx.search_abund(ss47, threshold=0))
    assert len(results) == 2
    assert results[0].signature == ss47
    assert results[1].signature == ss63


def test_linear_index_search_abund_requires_threshold():
    # test Index.search_abund
    sig47 = utils.get_test_data('track_abund/47.fa.sig')
    sig63 = utils.get_test_data('track_abund/63.fa.sig')

    ss47 = sourmash.load_one_signature(sig47)
    ss63 = sourmash.load_one_signature(sig63)

    lidx = LinearIndex()
    lidx.insert(ss47)
    lidx.insert(ss63)

    with pytest.raises(TypeError) as exc:
        results = list(lidx.search_abund(ss47, threshold=None))

    assert "'search_abund' requires 'threshold'" in str(exc.value)


def test_linear_index_search_abund_query_flat():
    # test Index.search_abund
    sig47 = utils.get_test_data('47.fa.sig')
    sig63 = utils.get_test_data('track_abund/63.fa.sig')

    ss47 = sourmash.load_one_signature(sig47, ksize=31)
    ss63 = sourmash.load_one_signature(sig63)

    lidx = LinearIndex()
    lidx.insert(ss47)
    lidx.insert(ss63)

    with pytest.raises(TypeError) as exc:
        results = list(lidx.search_abund(ss47, threshold=0))

    assert "'search_abund' requires query signature with abundance information" in str(exc.value)


def test_linear_index_search_abund_subj_flat():
    # test Index.search_abund
    sig47 = utils.get_test_data('track_abund/47.fa.sig')
    sig63 = utils.get_test_data('63.fa.sig')

    ss47 = sourmash.load_one_signature(sig47)
    ss63 = sourmash.load_one_signature(sig63)

    lidx = LinearIndex()
    lidx.insert(ss47)
    lidx.insert(ss63)

    with pytest.raises(TypeError) as exc:
        results = list(lidx.search_abund(ss47, threshold=0))

    assert "'search_abund' requires subject signatures with abundance information" in str(exc.value)


def test_linear_index_save(runtmp):
    sig2 = utils.get_test_data('2.fa.sig')
    sig47 = utils.get_test_data('47.fa.sig')
    sig63 = utils.get_test_data('63.fa.sig')

    ss2 = sourmash.load_one_signature(sig2, ksize=31)
    ss47 = sourmash.load_one_signature(sig47)
    ss63 = sourmash.load_one_signature(sig63)

    linear = LinearIndex()
    linear.insert(ss2)
    linear.insert(ss47)
    linear.insert(ss63)

    filename = runtmp.output('foo')
    linear.save(filename)

    si = set(sourmash.load_file_as_signatures(filename))

    x = {ss2, ss47, ss63}

    print(len(si))
    print(len(x))

    print('si: ', si)
    print('x: ', x)

    assert si == x, si


def test_linear_index_load(runtmp):
    sig2 = utils.get_test_data('2.fa.sig')
    sig47 = utils.get_test_data('47.fa.sig')
    sig63 = utils.get_test_data('63.fa.sig')

    ss2 = sourmash.load_one_signature(sig2, ksize=31)
    ss47 = sourmash.load_one_signature(sig47)
    ss63 = sourmash.load_one_signature(sig63)

    from sourmash import save_signatures

    filename = runtmp.output('foo')
    with open(filename, 'wt') as fp:
        sourmash.save_signatures([ss2, ss47, ss63], fp)

    linear = LinearIndex.load(filename)

    x = {ss2, ss47, ss63}
    assert set(linear.signatures()) == x, linear.signatures
    assert linear.location == filename


def test_linear_index_save_load(runtmp):
    sig2 = utils.get_test_data('2.fa.sig')
    sig47 = utils.get_test_data('47.fa.sig')
    sig63 = utils.get_test_data('63.fa.sig')

    ss2 = sourmash.load_one_signature(sig2, ksize=31)
    ss47 = sourmash.load_one_signature(sig47)
    ss63 = sourmash.load_one_signature(sig63)

    linear = LinearIndex()
    linear.insert(ss2)
    linear.insert(ss47)
    linear.insert(ss63)

    filename = runtmp.output('foo')
    linear.save(filename)
    linear2 = LinearIndex.load(filename)

    # now, search for sig2
    sr = linear2.search(ss2, threshold=1.0)
    print([s[1].name for s in sr])
    assert len(sr) == 1
    assert sr[0][1] == ss2


def test_linear_gather_threshold_1():
    # test gather() method, in some detail
    sig2 = load_one_signature(utils.get_test_data('2.fa.sig'), ksize=31)
    sig47 = load_one_signature(utils.get_test_data('47.fa.sig'), ksize=31)
    sig63 = load_one_signature(utils.get_test_data('63.fa.sig'), ksize=31)

    linear = LinearIndex()

    linear.insert(sig47)
    linear.insert(sig63)
    linear.insert(sig2)

    # now construct query signatures with specific numbers of hashes --
    # note, these signatures all have scaled=1000.

    mins = list(sorted(sig2.minhash.hashes.keys()))
    new_mh = sig2.minhash.copy_and_clear()

    # query with empty hashes
    assert not new_mh
    with pytest.raises(ValueError):
        linear.gather(SourmashSignature(new_mh))

    # add one hash
    new_mh.add_hash(mins.pop())
    assert len(new_mh) == 1

    results = linear.gather(SourmashSignature(new_mh))
    assert len(results) == 1
    containment, match_sig, name = results[0]
    assert containment == 1.0
    assert match_sig == sig2
    assert name is None

    # check with a threshold -> should be no results.
    with pytest.raises(ValueError):
        linear.gather(SourmashSignature(new_mh), threshold_bp=5000)

    # add three more hashes => length of 4
    new_mh.add_hash(mins.pop())
    new_mh.add_hash(mins.pop())
    new_mh.add_hash(mins.pop())
    assert len(new_mh) == 4

    results = linear.gather(SourmashSignature(new_mh))
    assert len(results) == 1
    containment, match_sig, name = results[0]
    assert containment == 1.0
    assert match_sig == sig2
    assert name is None

    # check with a too-high threshold -> should be no results.
    with pytest.raises(ValueError):
        linear.gather(SourmashSignature(new_mh), threshold_bp=5000)


def test_linear_gather_threshold_5():
    # test gather() method above threshold
    sig2 = load_one_signature(utils.get_test_data('2.fa.sig'), ksize=31)
    sig47 = load_one_signature(utils.get_test_data('47.fa.sig'), ksize=31)
    sig63 = load_one_signature(utils.get_test_data('63.fa.sig'), ksize=31)

    linear = LinearIndex(filename='foo')

    linear.insert(sig47)
    linear.insert(sig63)
    linear.insert(sig2)

    # now construct query signatures with specific numbers of hashes --
    # note, these signatures all have scaled=1000.

    mins = list(sorted(sig2.minhash.hashes.keys()))
    new_mh = sig2.minhash.copy_and_clear()

    # add five hashes
    for i in range(5):
        new_mh.add_hash(mins.pop())
        new_mh.add_hash(mins.pop())
        new_mh.add_hash(mins.pop())
        new_mh.add_hash(mins.pop())
        new_mh.add_hash(mins.pop())

    # should get a result with no threshold (any match at all is returned)
    results = linear.gather(SourmashSignature(new_mh))
    assert len(results) == 1
    containment, match_sig, name = results[0]
    assert containment == 1.0
    assert match_sig == sig2
    assert name == 'foo'

    # now, check with a threshold_bp that should be meet-able.
    results = linear.gather(SourmashSignature(new_mh), threshold_bp=5000)
    assert len(results) == 1
    containment, match_sig, name = results[0]
    assert containment == 1.0
    assert match_sig == sig2
    assert name == 'foo'


def test_linear_index_multik_select():
    # this loads three ksizes, 21/31/51
    sig2 = utils.get_test_data('2.fa.sig')
    siglist = sourmash.load_file_as_signatures(sig2)

    linear = LinearIndex()
    for ss in siglist:
        linear.insert(ss)

    # select most specifically
    linear2 = linear.select(ksize=31, moltype='DNA')
    assert len(linear2) == 1

    # all are DNA:
    linear2 = linear.select(moltype='DNA')
    assert len(linear2) == 3


def test_linear_index_moltype_select():
    # this loads two ksizes(21, 10), and two moltypes (DNA and protein)
    filename = utils.get_test_data('genome-s10+s11.sig')
    siglist = sourmash.load_file_as_signatures(filename)

    linear = LinearIndex()
    for ss in siglist:
        linear.insert(ss)

    # select most specific DNA
    linear2 = linear.select(ksize=30, moltype='DNA')
    assert len(linear2) == 1

    # select most specific protein
    linear2 = linear.select(ksize=10, moltype='protein')
    assert len(linear2) == 1

    # can leave off ksize, selects all ksizes
    linear2 = linear.select(moltype='DNA')
    assert len(linear2) == 2

    # can leave off ksize, selects all ksizes
    linear2 = linear.select(moltype='protein')
    assert len(linear2) == 2

    # select something impossible
    linear2 = linear.select(ksize=4)
    assert len(linear2) == 0


def test_linear_index_picklist_select():
    # test select with a picklist

    # this loads three ksizes, 21/31/51
    sig2 = utils.get_test_data('2.fa.sig')
    siglist = sourmash.load_file_as_signatures(sig2)

    linear = LinearIndex()
    for ss in siglist:
        linear.insert(ss)

    # construct a picklist...
    picklist = SignaturePicklist('md5prefix8')
    picklist.init(['f3a90d4e'])

    # select on picklist
    linear2 = linear.select(picklist=picklist)
    assert len(linear2) == 1
    ss = list(linear2.signatures())[0]
    assert ss.minhash.ksize == 31
    assert ss.md5sum().startswith('f3a90d4e55')


def test_linear_index_picklist_select_exclude():
    # test select with a picklist, but exclude

    # this loads three ksizes, 21/31/51
    sig2 = utils.get_test_data('2.fa.sig')
    siglist = sourmash.load_file_as_signatures(sig2)

    linear = LinearIndex()
    for ss in siglist:
        linear.insert(ss)

    # construct a picklist...
    picklist = SignaturePicklist('md5prefix8', pickstyle=PickStyle.EXCLUDE)
    picklist.init(['f3a90d4e'])

    # select on picklist
    linear2 = linear.select(picklist=picklist)
    assert len(linear2) == 2
    md5s = set()
    ksizes = set()
    for ss in list(linear2.signatures()):
        md5s.add(ss.md5sum())
        ksizes.add(ss.minhash.ksize)
    assert md5s == set(['f372e47893edd349e5956f8b0d8dcbf7','43f3b48e59443092850964d355a20ac0'])
    assert ksizes == set([21,51])


@utils.in_tempdir
def test_index_same_md5sum_fsstorage(c):
    testdata1 = utils.get_test_data('img/2706795855.sig')
    testdata2 = utils.get_test_data('img/638277004.sig')

    c.run_sourmash('index', '-k', '21', 'zzz.sbt.json', testdata1, testdata2)
    assert c.last_result.status == 0

    outfile = c.output('zzz.sbt.json')
    assert os.path.exists(outfile)
    storage = c.output('.sbt.zzz')
    assert len(glob.glob(storage + "/*")) == 4


@utils.in_tempdir
def test_index_same_md5sum_sbt_zipstorage(c):
    testdata1 = utils.get_test_data('img/2706795855.sig')
    testdata2 = utils.get_test_data('img/638277004.sig')

    c.run_sourmash('index', '-k', '21', 'zzz.sbt.zip', testdata1, testdata2)
    assert c.last_result.status == 0

    outfile = c.output('zzz.sbt.zip')
    assert os.path.exists(outfile)
    zout = zipfile.ZipFile(outfile, mode='r')
    # should have 3 files, 1 internal and two sigs. We check for 4 because the
    # directory also shows in namelist()
    assert len([f for f in zout.namelist() if f.startswith(".sbt.zzz/")]) == 5


@utils.in_thisdir
def test_zipfile_protein_command_search(c):
    # test command-line search/gather of zipfile with protein sigs
    sigfile1 = utils.get_test_data('prot/protein/GCA_001593925.1_ASM159392v1_protein.faa.gz.sig')
    db_out = utils.get_test_data('prot/protein.zip')

    c.run_sourmash('search', sigfile1, db_out, '--threshold', '0.0')
    assert '2 matches:' in c.last_result.out

    c.run_sourmash('gather', sigfile1, db_out)
    assert 'found 1 matches total' in c.last_result.out
    assert 'the recovered matches hit 100.0% of the query' in c.last_result.out


@utils.in_thisdir
def test_zipfile_hp_command_search(c):
    # test command-line search/gather of zipfile with hp sigs
    sigfile1 = utils.get_test_data('prot/hp/GCA_001593925.1_ASM159392v1_protein.faa.gz.sig')
    db_out = utils.get_test_data('prot/hp.zip')

    c.run_sourmash('search', sigfile1, db_out, '--threshold', '0.0')
    assert '2 matches:' in c.last_result.out

    c.run_sourmash('gather', sigfile1, db_out, '--threshold', '0.0')
    assert 'found 1 matches total' in c.last_result.out
    assert 'the recovered matches hit 100.0% of the query' in c.last_result.out


@utils.in_thisdir
def test_zipfile_dayhoff_command_search(c):
    # test command-line search/gather of zipfile with dayhoff sigs
    sigfile1 = utils.get_test_data('prot/dayhoff/GCA_001593925.1_ASM159392v1_protein.faa.gz.sig')
    db_out = utils.get_test_data('prot/dayhoff.zip')

    c.run_sourmash('search', sigfile1, db_out, '--threshold', '0.0')
    assert '2 matches:' in c.last_result.out

    c.run_sourmash('gather', sigfile1, db_out, '--threshold', '0.0')
    assert 'found 1 matches total' in c.last_result.out
    assert 'the recovered matches hit 100.0% of the query' in c.last_result.out


@utils.in_thisdir
def test_zipfile_protein_command_search_combined(c):
    # test command-line search/gather of combined zipfile with protein sigs
    sigfile1 = utils.get_test_data('prot/protein/GCA_001593925.1_ASM159392v1_protein.faa.gz.sig')
    db_out = utils.get_test_data('prot/all.zip')

    c.run_sourmash('search', sigfile1, db_out, '--threshold', '0.0')
    assert '2 matches:' in c.last_result.out

    c.run_sourmash('gather', sigfile1, db_out)
    assert 'found 1 matches total' in c.last_result.out
    assert 'the recovered matches hit 100.0% of the query' in c.last_result.out


@utils.in_thisdir
def test_zipfile_hp_command_search_combined(c):
    # test command-line search/gather of combined zipfile with hp sigs
    sigfile1 = utils.get_test_data('prot/hp/GCA_001593925.1_ASM159392v1_protein.faa.gz.sig')
    db_out = utils.get_test_data('prot/all.zip')

    c.run_sourmash('search', sigfile1, db_out, '--threshold', '0.0')
    assert '2 matches:' in c.last_result.out

    c.run_sourmash('gather', sigfile1, db_out, '--threshold', '0.0')
    assert 'found 1 matches total' in c.last_result.out
    assert 'the recovered matches hit 100.0% of the query' in c.last_result.out


@utils.in_thisdir
def test_zipfile_dayhoff_command_search_combined(c):
    # test command-line search/gather of combined zipfile with dayhoff sigs
    sigfile1 = utils.get_test_data('prot/dayhoff/GCA_001593925.1_ASM159392v1_protein.faa.gz.sig')
    db_out = utils.get_test_data('prot/all.zip')

    c.run_sourmash('search', sigfile1, db_out, '--threshold', '0.0')
    assert '2 matches:' in c.last_result.out

    c.run_sourmash('gather', sigfile1, db_out, '--threshold', '0.0')
    assert 'found 1 matches total' in c.last_result.out
    assert 'the recovered matches hit 100.0% of the query' in c.last_result.out


@utils.in_thisdir
def test_zipfile_dayhoff_command_search_protein(c):
    # test command-line search/gather of protein sigs in zipfile
    # with dayhoff query
    sigfile1 = utils.get_test_data('prot/dayhoff/GCA_001593925.1_ASM159392v1_protein.faa.gz.sig')
    db_out = utils.get_test_data('prot/protein.zip')

    with pytest.raises(ValueError) as exc:
        c.run_sourmash('search', sigfile1, db_out, '--threshold', '0.0')

    print(c.last_result.out)
    print(c.last_result.err)

    assert 'no compatible signatures found in ' in c.last_result.err


def test_zipfile_API_signatures(use_manifest):
    # return all of the .sig and .sig.gz files in all.zip
    zipfile_db = utils.get_test_data('prot/all.zip')

    zipidx = ZipFileLinearIndex.load(zipfile_db, use_manifest=use_manifest)
    siglist = list(zipidx.signatures())

    if use_manifest:
        assert len(siglist) == 8
        assert len(zipidx) == 8
    else:
        assert len(siglist) == 7
        assert len(zipidx) == 7


def test_zipfile_bool():
    # make sure that zipfile __bool__ doesn't traverse all the signatures
    # by relying on __len__!

    # create fake class that overrides everything useful except for bool -
    class FakeZipFileLinearIndex(ZipFileLinearIndex):
        def __init__(self):
            pass

        def signatures(self):
            yield 'a'
            raise Exception("don't touch me!")

        def __len__(self):
            raise Exception("don't call len!")

    # 'bool' should not touch __len__ or a second signature
    zf = FakeZipFileLinearIndex()
    assert bool(zf)

    # __len__ should raise an exception
    with pytest.raises(Exception) as exc:
        len(zf)
    assert "don't call len!" in str(exc.value)


def test_zipfile_API_signatures_traverse_yield_all(use_manifest):
    # include dna-sig.noext, but not build.sh (cannot be loaded as signature)
    zipfile_db = utils.get_test_data('prot/all.zip')

    zipidx = ZipFileLinearIndex.load(zipfile_db, traverse_yield_all=True,
                                     use_manifest=use_manifest)
    siglist = list(zipidx.signatures())
    assert len(siglist) == 8
    assert len(zipidx) == 8

    # confirm that there are 12 files in there total, incl build.sh and dirs
    zf = zipidx.zf
    allfiles = [ zi.filename for zi in zf.infolist() ]
    print(allfiles)
    assert len(allfiles) == 13


def test_zipfile_API_signatures_traverse_yield_all_select(use_manifest):
    # include dna-sig.noext
    zipfile_db = utils.get_test_data('prot/all.zip')

    zipidx = ZipFileLinearIndex.load(zipfile_db, traverse_yield_all=True,
                                     use_manifest=use_manifest)
    zipidx = zipidx.select(moltype='DNA')
    siglist = list(zipidx.signatures())
    assert len(siglist) == 2
    assert len(zipidx) == 2


def test_zipfile_API_signatures_select(use_manifest):
    # include dna-sig.noext
    zipfile_db = utils.get_test_data('prot/all.zip')

    zipidx = ZipFileLinearIndex.load(zipfile_db, use_manifest=use_manifest)
    ziplist_pre = LinearIndex(zipidx.signatures())
    ziplist_pre = ziplist_pre.select(moltype='DNA')

    zipidx = zipidx.select(moltype='DNA')
    siglist = list(zipidx.signatures())

    if use_manifest:
        assert len(siglist) == 2
        assert len(zipidx) == 2
        assert len(ziplist_pre) == 2
    else:
        assert len(siglist) == 1
        assert len(zipidx) == 1
        assert len(ziplist_pre) == 1


def test_zipfile_API_signatures_select_abund_false(use_manifest):
    # check for abund=False (all signatures match b/c can convert)
    zipfile_db = utils.get_test_data('track_abund/track_abund.zip')

    zipidx = ZipFileLinearIndex.load(zipfile_db, use_manifest=use_manifest)
    ziplist_pre = LinearIndex(zipidx.signatures())
    ziplist_pre = ziplist_pre.select(abund=False)

    zipidx = zipidx.select(abund=False)
    siglist = list(zipidx.signatures())

    assert len(siglist) == 2
    assert len(zipidx) == 2
    assert len(ziplist_pre) == 2


def test_zipfile_API_signatures_select_abund_true(use_manifest):
    # find all abund=True (all signatures match, b/c abund)
    zipfile_db = utils.get_test_data('track_abund/track_abund.zip')

    zipidx = ZipFileLinearIndex.load(zipfile_db, use_manifest=use_manifest)
    ziplist_pre = LinearIndex(zipidx.signatures())
    ziplist_pre = ziplist_pre.select(abund=True)

    zipidx = zipidx.select(abund=True)
    siglist = list(zipidx.signatures())

    assert len(siglist) == 2
    assert len(zipidx) == 2
    assert len(ziplist_pre) == 2


def test_zipfile_API_signatures_select_abund_none(use_manifest):
    # find all abund=None (all signatures match, b/c no selection criteria)
    zipfile_db = utils.get_test_data('track_abund/track_abund.zip')

    zipidx = ZipFileLinearIndex.load(zipfile_db, use_manifest=use_manifest)
    ziplist_pre = LinearIndex(zipidx.signatures())
    ziplist_pre = ziplist_pre.select(abund=None)

    zipidx = zipidx.select(abund=None)
    siglist = list(zipidx.signatures())

    assert len(siglist) == 2
    assert len(zipidx) == 2
    assert len(ziplist_pre) == 2


def test_zipfile_API_signatures_select_twice(use_manifest):
    # include dna-sig.noext
    zipfile_db = utils.get_test_data('prot/all.zip')

    zipidx = ZipFileLinearIndex.load(zipfile_db, use_manifest=use_manifest)
    ziplist_pre = LinearIndex(zipidx.signatures())
    ziplist_pre = ziplist_pre.select(moltype='DNA')
    ziplist_pre = ziplist_pre.select(ksize=31)

    zipidx = zipidx.select(moltype='DNA')
    zipidx = zipidx.select(ksize=31)
    siglist = list(zipidx.signatures())

    if use_manifest:
        assert len(siglist) == 2
        assert len(zipidx) == 2
        assert len(ziplist_pre) == 2
    else:
        assert len(siglist) == 1
        assert len(zipidx) == 1
        assert len(ziplist_pre) == 1


def test_zipfile_API_save():
    zipfile_db = utils.get_test_data('prot/all.zip')

    zipidx = ZipFileLinearIndex.load(zipfile_db)

    with pytest.raises(NotImplementedError):
        zipidx.save('xxx')


def test_zipfile_API_insert():
    zipfile_db = utils.get_test_data('prot/all.zip')

    zipidx = ZipFileLinearIndex.load(zipfile_db)

    with pytest.raises(NotImplementedError):
        # at some point probably want to change this to a real signature :)
        zipidx.insert(None)


def test_zipfile_API_location(use_manifest):
    zipfile_db = utils.get_test_data('prot/all.zip')

    zipidx = ZipFileLinearIndex.load(zipfile_db, use_manifest=use_manifest)

    assert zipidx.location == zipfile_db


def test_zipfile_load_file_as_signatures(use_manifest):
    from types import GeneratorType

    zipfile_db = utils.get_test_data('prot/all.zip')
    sigs = sourmash_args.load_file_as_signatures(zipfile_db,
                                                 _use_manifest=use_manifest)

    # it's fine if this needs to change, but for now I want to make
    # sure that this is a generator.
    assert isinstance(sigs, GeneratorType)

    sigs = list(sigs)
    if use_manifest:
        assert len(sigs) == 8
    else:
        assert len(sigs) == 7


def test_zipfile_load_file_as_signatures_traverse_yield_all(use_manifest):
    from types import GeneratorType

    zipfile_db = utils.get_test_data('prot/all.zip')
    sigs = sourmash_args.load_file_as_signatures(zipfile_db,
                                                 yield_all_files=True,
                                                 _use_manifest=use_manifest)

    # it's fine if this needs to change, but for now I want to make
    # sure that this is a generator.
    assert isinstance(sigs, GeneratorType)

    sigs = list(sigs)
    assert len(sigs) == 8


@utils.in_tempdir
def test_zipfile_load_database_fail_if_not_zip(c):
    # fail _load_database if not .zip
    zipfile_db = utils.get_test_data('prot/all.zip')
    badname = c.output('xyz.nada')
    shutil.copyfile(zipfile_db, badname)

    with pytest.raises(ValueError) as exc:
        sigs = sourmash_args.load_file_as_signatures(badname)

    assert 'Error while reading signatures from' in str(exc.value)


def test_multi_index_search():
    sig2 = utils.get_test_data('2.fa.sig')
    sig47 = utils.get_test_data('47.fa.sig')
    sig63 = utils.get_test_data('63.fa.sig')

    ss2 = sourmash.load_one_signature(sig2, ksize=31)
    ss47 = sourmash.load_one_signature(sig47)
    ss63 = sourmash.load_one_signature(sig63)

    lidx1 = LinearIndex.load(sig2)
    lidx2 = LinearIndex.load(sig47)
    lidx3 = LinearIndex.load(sig63)

    # create MultiIndex with source location override
    lidx = MultiIndex.load([lidx1, lidx2, lidx3], ['A', None, 'C'])
    lidx = lidx.select(ksize=31)

    # now, search for sig2
    sr = lidx.search(ss2, threshold=1.0)
    print([s[1].name for s in sr])
    assert len(sr) == 1
    assert sr[0][1] == ss2
    assert sr[0][2] == 'A'      # source override

    # search for sig47 with lower threshold; search order not guaranteed.
    sr = lidx.search(ss47, threshold=0.1)
    print([s[1].name for s in sr])
    assert len(sr) == 2
    sr.sort(key=lambda x: -x[0])
    assert sr[0][1] == ss47
    assert sr[0][2] == sig47    # source was set to None, so no override
    assert sr[1][1] == ss63
    assert sr[1][2] == 'C'      # source override

    # search for sig63 with lower threshold; search order not guaranteed.
    sr = lidx.search(ss63, threshold=0.1)
    print([s[1].name for s in sr])
    assert len(sr) == 2
    sr.sort(key=lambda x: -x[0])
    assert sr[0][1] == ss63
    assert sr[0][2] == 'C'      # source override
    assert sr[1][1] == ss47
    assert sr[1][2] == sig47    # source was set to None, so no override

    # search for sig63 with high threshold => 1 match
    sr = lidx.search(ss63, threshold=0.8)
    print([s[1].name for s in sr])
    assert len(sr) == 1
    sr.sort(key=lambda x: -x[0])
    assert sr[0][1] == ss63
    assert sr[0][2] == 'C'      # source override


def test_multi_index_gather():
    sig2 = utils.get_test_data('2.fa.sig')
    sig47 = utils.get_test_data('47.fa.sig')
    sig63 = utils.get_test_data('63.fa.sig')

    ss2 = sourmash.load_one_signature(sig2, ksize=31)
    ss47 = sourmash.load_one_signature(sig47)
    ss63 = sourmash.load_one_signature(sig63)

    lidx1 = LinearIndex.load(sig2)
    lidx2 = LinearIndex.load(sig47)
    lidx3 = LinearIndex.load(sig63)

    # create MultiIndex with source location override
    lidx = MultiIndex.load([lidx1, lidx2, lidx3], ['A', None, 'C'])
    lidx = lidx.select(ksize=31)

    matches = lidx.gather(ss2)
    assert len(matches) == 1
    assert matches[0][0] == 1.0
    assert matches[0][2] == 'A'

    matches = lidx.gather(ss47)
    assert len(matches) == 1
    assert matches[0][0] == 1.0
    assert matches[0][1] == ss47
    assert matches[0][2] == sig47     # no source override


def test_multi_index_signatures():
    sig2 = utils.get_test_data('2.fa.sig')
    sig47 = utils.get_test_data('47.fa.sig')
    sig63 = utils.get_test_data('63.fa.sig')

    ss2 = sourmash.load_one_signature(sig2, ksize=31)
    ss47 = sourmash.load_one_signature(sig47)
    ss63 = sourmash.load_one_signature(sig63)

    lidx1 = LinearIndex.load(sig2)
    lidx2 = LinearIndex.load(sig47)
    lidx3 = LinearIndex.load(sig63)

    # create MultiIndex with source location override
    lidx = MultiIndex.load([lidx1, lidx2, lidx3], ['A', None, 'C'])
    lidx = lidx.select(ksize=31)

    siglist = list(lidx.signatures())
    assert len(siglist) == 3
    assert ss2 in siglist
    assert ss47 in siglist
    assert ss63 in siglist


def test_multi_index_load_from_path():
    # test MultiIndex loading from a directory. The full paths to the
    # signature files should be available via 'signatures_with_location()'
    dirname = utils.get_test_data('prot/protein')
    mi = MultiIndex.load_from_path(dirname, force=False)

    sigs = list(mi.signatures())
    assert len(sigs) == 2

    # check to make sure that full paths to expected sig files are returned
    locs = [ x[1] for x in mi.signatures_with_location() ]

    endings = ('GCA_001593925.1_ASM159392v1_protein.faa.gz.sig',
               'GCA_001593935.1_ASM159393v1_protein.faa.gz.sig')
    for loc in locs:
        found = False
        for end in endings:
            if loc.endswith(end):
                found = True
        assert found, f"could not find full filename in locations for {end}"

    # also check internal locations and parent value --
    assert mi.parent.endswith('prot/protein')

    ilocs = [ x[2] for x in mi._signatures_with_internal() ]
    assert endings[0] in ilocs, ilocs
    assert endings[1] in ilocs, ilocs


def test_multi_index_load_from_path_2():
    # only load .sig files, currently; not the databases under that directory.
    dirname = utils.get_test_data('prot')
    mi = MultiIndex.load_from_path(dirname, force=False)

    sigs = list(mi.signatures())
    assert len(sigs) == 7


@utils.in_tempdir
def test_multi_index_load_from_path_3(c):
    # check that force works ok on a directory
    dirname = utils.get_test_data('prot')

    count = 0
    for root, dirs, files in os.walk(dirname):
        for name in files:
            print(f"at {name}")
            fullname = os.path.join(root, name)
            copyto = c.output(f"file{count}.sig")
            shutil.copyfile(fullname, copyto)
            count += 1

    with pytest.raises(sourmash.exceptions.SourmashError):
        mi = MultiIndex.load_from_path(c.location, force=False)


@utils.in_tempdir
def test_multi_index_load_from_path_3_yield_all_true(c):
    # check that force works ok on a directory w/force=True
    dirname = utils.get_test_data('prot')

    count = 0
    for root, dirs, files in os.walk(dirname):
        for name in files:
            print(f"at {name}")
            fullname = os.path.join(root, name)
            copyto = c.output(f"file{count}.something")
            shutil.copyfile(fullname, copyto)
            count += 1

    mi = MultiIndex.load_from_path(c.location, force=True)

    sigs = list(mi.signatures())
    assert len(sigs) == 8


@utils.in_tempdir
def test_multi_index_load_from_path_3_yield_all_true_subdir(c):
    # check that force works ok on subdirectories
    dirname = utils.get_test_data('prot')

    target_dir = c.output("some_subdir")
    os.mkdir(target_dir)

    count = 0
    for root, dirs, files in os.walk(dirname):
        for name in files:
            print(f"at {name}")
            fullname = os.path.join(root, name)
            copyto = os.path.join(target_dir, f"file{count}.something")
            shutil.copyfile(fullname, copyto)
            count += 1

    mi = MultiIndex.load_from_path(c.location, force=True)

    sigs = list(mi.signatures())
    assert len(sigs) == 8


@utils.in_tempdir
def test_multi_index_load_from_path_3_sig_gz(c):
    # check that we find .sig.gz files, too
    dirname = utils.get_test_data('prot')

    count = 0
    for root, dirs, files in os.walk(dirname):
        for name in files:
            if not name.endswith('.sig'): # skip non .sig things
                continue
            print(f"at {name}")
            fullname = os.path.join(root, name)
            copyto = c.output(f"file{count}.sig.gz")
            shutil.copyfile(fullname, copyto)
            count += 1

    mi = MultiIndex.load_from_path(c.location, force=False)

    sigs = list(mi.signatures())
    assert len(sigs) == 6


@utils.in_tempdir
def test_multi_index_load_from_path_3_check_traverse_fn(c):
    # test the actual traverse function... eventually this test can be
    # removed, probably, as we consolidate functionality and test MultiIndex
    # better.
    dirname = utils.get_test_data('prot')
    files = list(sourmash_args.traverse_find_sigs([dirname]))
    assert len(files) == 7, files

    files = list(sourmash_args.traverse_find_sigs([dirname], True))
    assert len(files) == 20, files # if this fails, check for extra files!


def test_multi_index_load_from_path_no_exist():
    dirname = utils.get_test_data('does-not-exist')
    with pytest.raises(ValueError):
        mi = MultiIndex.load_from_path(dirname, force=True)


def test_multi_index_load_from_pathlist_no_exist():
    dirname = utils.get_test_data('does-not-exist')
    with pytest.raises(ValueError):
        mi = MultiIndex.load_from_pathlist(dirname)


@utils.in_tempdir
def test_multi_index_load_from_pathlist_1(c):
    dirname = utils.get_test_data('prot')
    files = list(sourmash_args.traverse_find_sigs([dirname]))
    assert len(files) == 7, files

    file_list = c.output('filelist.txt')

    with open(file_list, 'wt') as fp:
        print("\n".join(files), file=fp)
    mi = MultiIndex.load_from_pathlist(file_list)

    sigs = list(mi.signatures())
    assert len(sigs) == 7


@utils.in_tempdir
def test_multi_index_load_from_pathlist_2(c):
    # CTB note: if you create extra files under this directory,
    # it will fail :)
    dirname = utils.get_test_data('prot')
    files = list(sourmash_args.traverse_find_sigs([dirname], True))
    assert len(files) == 20, files # check there aren't extra files in here!

    file_list = c.output('filelist.txt')

    with open(file_list, 'wt') as fp:
        print("\n".join(files), file=fp)

    with pytest.raises(ValueError):
        mi = MultiIndex.load_from_pathlist(file_list)


@utils.in_tempdir
def test_multi_index_load_from_pathlist_3_zipfile(c):
    # can we load zipfiles in a pathlist? yes please.
    zipfile = utils.get_test_data('prot/all.zip')

    file_list = c.output('filelist.txt')

    with open(file_list, 'wt') as fp:
        print(zipfile, file=fp)

    mi = MultiIndex.load_from_pathlist(file_list)
    assert len(mi) == 8

##
## test a slightly outre version of JaccardSearch - this is a test of the
## JaccardSearch 'collect' protocol, in particular...
##

class JaccardSearchBestOnly_ButIgnore(JaccardSearch):
    "A class that ignores certain results, but still does all the pruning."
    def __init__(self, ignore_list):
        super().__init__(SearchType.JACCARD, threshold=0.1)
        self.ignore_list = ignore_list

    # a collect function that _ignores_ things in the ignore_list
    def collect(self, score, match):
        print('in collect; current threshold:', self.threshold)
        for q in self.ignore_list:
            print('ZZZ', match, match.similarity(q))
            if match.similarity(q) == 1.0:
                print('yes, found.')
                return False

        # update threshold if not perfect match, which could help prune.
        self.threshold = score
        return True


def test_linear_index_gather_ignore():
    sig2 = utils.get_test_data('2.fa.sig')
    sig47 = utils.get_test_data('47.fa.sig')
    sig63 = utils.get_test_data('63.fa.sig')

    ss2 = sourmash.load_one_signature(sig2, ksize=31)
    ss47 = sourmash.load_one_signature(sig47, ksize=31)
    ss63 = sourmash.load_one_signature(sig63, ksize=31)

    # construct an index...
    lidx = LinearIndex([ss2, ss47, ss63])

    # ...now search with something that should ignore sig47, the exact match.
    search_fn = JaccardSearchBestOnly_ButIgnore([ss47])

    results = list(lidx.find(search_fn, ss47))
    results = [ sr.signature for sr in results ]

    def is_found(ss, xx):
        for q in xx:
            print(ss, ss.similarity(q))
            if ss.similarity(q) == 1.0:
                return True
        return False

    assert not is_found(ss47, results)
    assert not is_found(ss2, results)
    assert is_found(ss63, results)


def test_lca_index_gather_ignore():
    from sourmash.lca import LCA_Database

    sig2 = utils.get_test_data('2.fa.sig')
    sig47 = utils.get_test_data('47.fa.sig')
    sig63 = utils.get_test_data('63.fa.sig')

    ss2 = sourmash.load_one_signature(sig2, ksize=31)
    ss47 = sourmash.load_one_signature(sig47, ksize=31)
    ss63 = sourmash.load_one_signature(sig63, ksize=31)

    # construct an index...
    db = LCA_Database(ksize=31, scaled=1000)
    db.insert(ss2)
    db.insert(ss47)
    db.insert(ss63)

    # ...now search with something that should ignore sig47, the exact match.
    search_fn = JaccardSearchBestOnly_ButIgnore([ss47])

    results = list(db.find(search_fn, ss47))
    results = [ sr.signature for sr in results ]

    def is_found(ss, xx):
        for q in xx:
            print(ss, ss.similarity(q))
            if ss.similarity(q) == 1.0:
                return True
        return False

    assert not is_found(ss47, results)
    assert not is_found(ss2, results)
    assert is_found(ss63, results)


def test_sbt_index_gather_ignore():
    sig2 = utils.get_test_data('2.fa.sig')
    sig47 = utils.get_test_data('47.fa.sig')
    sig63 = utils.get_test_data('63.fa.sig')

    ss2 = sourmash.load_one_signature(sig2, ksize=31)
    ss47 = sourmash.load_one_signature(sig47, ksize=31)
    ss63 = sourmash.load_one_signature(sig63, ksize=31)

    # construct an index...
    factory = GraphFactory(5, 100, 3)
    db = SBT(factory, d=2)

    db.insert(ss2)
    db.insert(ss47)
    db.insert(ss63)

    # ...now search with something that should ignore sig47, the exact match.
    print(f'\n** trying to ignore {ss47}')
    search_fn = JaccardSearchBestOnly_ButIgnore([ss47])

    results = list(db.find(search_fn, ss47))
    results = [ sr.signature for sr in results ]

    def is_found(ss, xx):
        for q in xx:
            print('is found?', ss, ss.similarity(q))
            if ss.similarity(q) == 1.0:
                return True
        return False

    assert not is_found(ss47, results)
    assert not is_found(ss2, results)
    assert is_found(ss63, results)

###
### CounterGather tests
###


def _consume_all(query_mh, counter, threshold_bp=0):
    results = []
    query_mh = query_mh.to_mutable()

    last_intersect_size = None
    while 1:
        result = counter.peek(query_mh, threshold_bp)
        if not result:
            break

        sr, intersect_mh = result
        print(sr.signature.name, len(intersect_mh))
        if last_intersect_size:
            assert len(intersect_mh) <= last_intersect_size

        last_intersect_size = len(intersect_mh)

        counter.consume(intersect_mh)
        query_mh.remove_many(intersect_mh.hashes)

        results.append((sr, len(intersect_mh)))

    return results


def test_counter_gather_1():
    # check a contrived set of non-overlapping gather results,
    # generated via CounterGather
    query_mh = sourmash.MinHash(n=0, ksize=31, scaled=1)
    query_mh.add_many(range(0, 20))
    query_ss = SourmashSignature(query_mh, name='query')

    match_mh_1 = query_mh.copy_and_clear()
    match_mh_1.add_many(range(0, 10))
    match_ss_1 = SourmashSignature(match_mh_1, name='match1')

    match_mh_2 = query_mh.copy_and_clear()
    match_mh_2.add_many(range(10, 15))
    match_ss_2 = SourmashSignature(match_mh_2, name='match2')

    match_mh_3 = query_mh.copy_and_clear()
    match_mh_3.add_many(range(15, 17))
    match_ss_3 = SourmashSignature(match_mh_3, name='match3')

    # load up the counter
    counter = CounterGather(query_ss.minhash)
    counter.add(match_ss_1)
    counter.add(match_ss_2)
    counter.add(match_ss_3)

    results = _consume_all(query_ss.minhash, counter)

    expected = (['match1', 10],
                ['match2', 5],
                ['match3', 2],)
    assert len(results) == len(expected), results

    for (sr, size), (exp_name, exp_size) in zip(results, expected):
        sr_name = sr.signature.name.split()[0]

        assert sr_name == exp_name
        assert size == exp_size


def test_counter_gather_1_b():
    # check a contrived set of somewhat-overlapping gather results,
    # generated via CounterGather. Here the overlaps are structured
    # so that the gather results are the same as those in
    # test_counter_gather_1(), even though the overlaps themselves are
    # larger.
    query_mh = sourmash.MinHash(n=0, ksize=31, scaled=1)
    query_mh.add_many(range(0, 20))
    query_ss = SourmashSignature(query_mh, name='query')

    match_mh_1 = query_mh.copy_and_clear()
    match_mh_1.add_many(range(0, 10))
    match_ss_1 = SourmashSignature(match_mh_1, name='match1')

    match_mh_2 = query_mh.copy_and_clear()
    match_mh_2.add_many(range(7, 15))
    match_ss_2 = SourmashSignature(match_mh_2, name='match2')

    match_mh_3 = query_mh.copy_and_clear()
    match_mh_3.add_many(range(13, 17))
    match_ss_3 = SourmashSignature(match_mh_3, name='match3')

    # load up the counter
    counter = CounterGather(query_ss.minhash)
    counter.add(match_ss_1)
    counter.add(match_ss_2)
    counter.add(match_ss_3)

    results = _consume_all(query_ss.minhash, counter)

    expected = (['match1', 10],
                ['match2', 5],
                ['match3', 2],)
    assert len(results) == len(expected), results

    for (sr, size), (exp_name, exp_size) in zip(results, expected):
        sr_name = sr.signature.name.split()[0]

        assert sr_name == exp_name
        assert size == exp_size


def test_counter_gather_1_c_with_threshold():
    # check a contrived set of somewhat-overlapping gather results,
    # generated via CounterGather. Here the overlaps are structured
    # so that the gather results are the same as those in
    # test_counter_gather_1(), even though the overlaps themselves are
    # larger.
    # use a threshold, here.

    query_mh = sourmash.MinHash(n=0, ksize=31, scaled=1)
    query_mh.add_many(range(0, 20))
    query_ss = SourmashSignature(query_mh, name='query')

    match_mh_1 = query_mh.copy_and_clear()
    match_mh_1.add_many(range(0, 10))
    match_ss_1 = SourmashSignature(match_mh_1, name='match1')

    match_mh_2 = query_mh.copy_and_clear()
    match_mh_2.add_many(range(7, 15))
    match_ss_2 = SourmashSignature(match_mh_2, name='match2')

    match_mh_3 = query_mh.copy_and_clear()
    match_mh_3.add_many(range(13, 17))
    match_ss_3 = SourmashSignature(match_mh_3, name='match3')

    # load up the counter
    counter = CounterGather(query_ss.minhash)
    counter.add(match_ss_1)
    counter.add(match_ss_2)
    counter.add(match_ss_3)

    results = _consume_all(query_ss.minhash, counter,
                           threshold_bp=3)

    expected = (['match1', 10],
                ['match2', 5])
    assert len(results) == len(expected), results

    for (sr, size), (exp_name, exp_size) in zip(results, expected):
        sr_name = sr.signature.name.split()[0]

        assert sr_name == exp_name
        assert size == exp_size


def test_counter_gather_1_d_diff_scaled():
    # test as above, but with different scaled.
    query_mh = sourmash.MinHash(n=0, ksize=31, scaled=1)
    query_mh.add_many(range(0, 20))
    query_ss = SourmashSignature(query_mh, name='query')

    match_mh_1 = query_mh.copy_and_clear().downsample(scaled=10)
    match_mh_1.add_many(range(0, 10))
    match_ss_1 = SourmashSignature(match_mh_1, name='match1')

    match_mh_2 = query_mh.copy_and_clear().downsample(scaled=20)
    match_mh_2.add_many(range(7, 15))
    match_ss_2 = SourmashSignature(match_mh_2, name='match2')

    match_mh_3 = query_mh.copy_and_clear().downsample(scaled=30)
    match_mh_3.add_many(range(13, 17))
    match_ss_3 = SourmashSignature(match_mh_3, name='match3')

    # load up the counter
    counter = CounterGather(query_ss.minhash)
    counter.add(match_ss_1)
    counter.add(match_ss_2)
    counter.add(match_ss_3)

    results = _consume_all(query_ss.minhash, counter)

    expected = (['match1', 10],
                ['match2', 5],
                ['match3', 2],)
    assert len(results) == len(expected), results

    for (sr, size), (exp_name, exp_size) in zip(results, expected):
        sr_name = sr.signature.name.split()[0]

        assert sr_name == exp_name
        assert size == exp_size


def test_counter_gather_1_d_diff_scaled_query():
    # test as above, but with different scaled for QUERY.
    query_mh = sourmash.MinHash(n=0, ksize=31, scaled=1)
    query_mh.add_many(range(0, 20))

    match_mh_1 = query_mh.copy_and_clear().downsample(scaled=10)
    match_mh_1.add_many(range(0, 10))
    match_ss_1 = SourmashSignature(match_mh_1, name='match1')

    match_mh_2 = query_mh.copy_and_clear().downsample(scaled=20)
    match_mh_2.add_many(range(7, 15))
    match_ss_2 = SourmashSignature(match_mh_2, name='match2')

    match_mh_3 = query_mh.copy_and_clear().downsample(scaled=30)
    match_mh_3.add_many(range(13, 17))
    match_ss_3 = SourmashSignature(match_mh_3, name='match3')

    # downsample query now -
    query_ss = SourmashSignature(query_mh.downsample(scaled=100), name='query')

    # load up the counter
    counter = CounterGather(query_ss.minhash)
    counter.add(match_ss_1)
    counter.add(match_ss_2)
    counter.add(match_ss_3)

    results = _consume_all(query_ss.minhash, counter)

    expected = (['match1', 10],
                ['match2', 5],
                ['match3', 2],)
    assert len(results) == len(expected), results

    for (sr, size), (exp_name, exp_size) in zip(results, expected):
        sr_name = sr.signature.name.split()[0]

        assert sr_name == exp_name
        assert size == exp_size


def test_counter_gather_1_e_abund_query():
    # test as above, but abund query
    query_mh = sourmash.MinHash(n=0, ksize=31, scaled=1, track_abundance=1)
    query_mh.add_many(range(0, 20))
    query_ss = SourmashSignature(query_mh, name='query')

    match_mh_1 = query_mh.copy_and_clear().flatten()
    match_mh_1.add_many(range(0, 10))
    match_ss_1 = SourmashSignature(match_mh_1, name='match1')

    match_mh_2 = query_mh.copy_and_clear().flatten()
    match_mh_2.add_many(range(7, 15))
    match_ss_2 = SourmashSignature(match_mh_2, name='match2')

    match_mh_3 = query_mh.copy_and_clear().flatten()
    match_mh_3.add_many(range(13, 17))
    match_ss_3 = SourmashSignature(match_mh_3, name='match3')

    # load up the counter
    counter = CounterGather(query_ss.minhash)
    counter.add(match_ss_1)
    counter.add(match_ss_2)
    counter.add(match_ss_3)

    # must flatten before peek!
    results = _consume_all(query_ss.minhash.flatten(), counter)

    expected = (['match1', 10],
                ['match2', 5],
                ['match3', 2],)
    assert len(results) == len(expected), results

    for (sr, size), (exp_name, exp_size) in zip(results, expected):
        sr_name = sr.signature.name.split()[0]

        assert sr_name == exp_name
        assert size == exp_size


def test_counter_gather_1_f_abund_match():
    # test as above, but abund query
    query_mh = sourmash.MinHash(n=0, ksize=31, scaled=1, track_abundance=1)
    query_mh.add_many(range(0, 20))
    query_ss = SourmashSignature(query_mh.flatten(), name='query')

    match_mh_1 = query_mh.copy_and_clear()
    match_mh_1.add_many(range(0, 10))
    match_ss_1 = SourmashSignature(match_mh_1, name='match1')

    match_mh_2 = query_mh.copy_and_clear()
    match_mh_2.add_many(range(7, 15))
    match_ss_2 = SourmashSignature(match_mh_2, name='match2')

    match_mh_3 = query_mh.copy_and_clear()
    match_mh_3.add_many(range(13, 17))
    match_ss_3 = SourmashSignature(match_mh_3, name='match3')

    # load up the counter
    counter = CounterGather(query_ss.minhash)
    counter.add(match_ss_1)
    counter.add(match_ss_2)
    counter.add(match_ss_3)

    # must flatten before peek!
    results = _consume_all(query_ss.minhash.flatten(), counter)

    expected = (['match1', 10],
                ['match2', 5],
                ['match3', 2],)
    assert len(results) == len(expected), results

    for (sr, size), (exp_name, exp_size) in zip(results, expected):
        sr_name = sr.signature.name.split()[0]

        assert sr_name == exp_name
        assert size == exp_size


def test_counter_gather_2():
    # check basic set of gather results on semi-real data,
    # generated via CounterGather
    testdata_combined = utils.get_test_data('gather/combined.sig')
    testdata_glob = utils.get_test_data('gather/GCF*.sig')
    testdata_sigs = glob.glob(testdata_glob)

    query_ss = sourmash.load_one_signature(testdata_combined, ksize=21)
    subject_sigs = [ (sourmash.load_one_signature(t, ksize=21), t)
                     for t in testdata_sigs ]

    # load up the counter
    counter = CounterGather(query_ss.minhash)
    for ss, loc in subject_sigs:
        counter.add(ss, loc)

    results = _consume_all(query_ss.minhash, counter)

    expected = (['NC_003198.1', 487],
                ['NC_000853.1', 192],
                ['NC_011978.1', 169],
                ['NC_002163.1', 157],
                ['NC_003197.2', 152],
                ['NC_009486.1', 92],
                ['NC_006905.1', 76],
                ['NC_011080.1', 59],
                ['NC_011274.1', 42],
                ['NC_006511.1', 31],
                ['NC_011294.1', 7],
                ['NC_004631.1', 2])
    assert len(results) == len(expected)

    for (sr, size), (exp_name, exp_size) in zip(results, expected):
        sr_name = sr.signature.name.split()[0]
        print(sr_name, size)

        assert sr_name == exp_name
        assert size == exp_size


def test_counter_gather_exact_match():
    # query == match
    query_mh = sourmash.MinHash(n=0, ksize=31, scaled=1)
    query_mh.add_many(range(0, 20))
    query_ss = SourmashSignature(query_mh, name='query')

    # load up the counter
    counter = CounterGather(query_ss.minhash)
    counter.add(query_ss, 'somewhere over the rainbow')

    results = _consume_all(query_ss.minhash, counter)
    assert len(results) == 1
    (sr, intersect_mh) = results[0]

    assert sr.score == 1.0
    assert sr.signature == query_ss
    assert sr.location == 'somewhere over the rainbow'


def test_counter_gather_add_after_peek():
    # cannot add after peek or consume
    query_mh = sourmash.MinHash(n=0, ksize=31, scaled=1)
    query_mh.add_many(range(0, 20))
    query_ss = SourmashSignature(query_mh, name='query')

    # load up the counter
    counter = CounterGather(query_ss.minhash)
    counter.add(query_ss, 'somewhere over the rainbow')

    counter.peek(query_ss.minhash)

    with pytest.raises(ValueError):
        counter.add(query_ss, "try again")


def test_counter_gather_add_after_consume():
    # cannot add after peek or consume
    query_mh = sourmash.MinHash(n=0, ksize=31, scaled=1)
    query_mh.add_many(range(0, 20))
    query_ss = SourmashSignature(query_mh, name='query')

    # load up the counter
    counter = CounterGather(query_ss.minhash)
    counter.add(query_ss, 'somewhere over the rainbow')

    counter.consume(query_ss.minhash)

    with pytest.raises(ValueError):
        counter.add(query_ss, "try again")


def test_counter_gather_consume_empty_intersect():
    query_mh = sourmash.MinHash(n=0, ksize=31, scaled=1)
    query_mh.add_many(range(0, 20))
    query_ss = SourmashSignature(query_mh, name='query')

    # load up the counter
    counter = CounterGather(query_ss.minhash)
    counter.add(query_ss, 'somewhere over the rainbow')

    # nothing really happens here :laugh:, just making sure there's no error
    counter.consume(query_ss.minhash.copy_and_clear())


def test_counter_gather_empty_initial_query():
    # check empty initial query
    query_mh = sourmash.MinHash(n=0, ksize=31, scaled=1)
    query_ss = SourmashSignature(query_mh, name='query')

    match_mh_1 = query_mh.copy_and_clear()
    match_mh_1.add_many(range(0, 10))
    match_ss_1 = SourmashSignature(match_mh_1, name='match1')

    # load up the counter
    counter = CounterGather(query_ss.minhash)
    counter.add(match_ss_1, require_overlap=False)

    assert counter.peek(query_ss.minhash) == []


def test_counter_gather_num_query():
    # check num query
    query_mh = sourmash.MinHash(n=500, ksize=31)
    query_mh.add_many(range(0, 10))
    query_ss = SourmashSignature(query_mh, name='query')

    with pytest.raises(ValueError):
        counter = CounterGather(query_ss.minhash)


def test_counter_gather_empty_cur_query():
    # test empty cur query
    query_mh = sourmash.MinHash(n=0, ksize=31, scaled=1)
    query_mh.add_many(range(0, 20))
    query_ss = SourmashSignature(query_mh, name='query')

    # load up the counter
    counter = CounterGather(query_ss.minhash)
    counter.add(query_ss, 'somewhere over the rainbow')

    cur_query_mh = query_ss.minhash.copy_and_clear()
    results = _consume_all(cur_query_mh, counter)
    assert results == []


def test_counter_gather_add_num_matchy():
    # test add num query
    query_mh = sourmash.MinHash(n=0, ksize=31, scaled=1)
    query_mh.add_many(range(0, 20))
    query_ss = SourmashSignature(query_mh, name='query')

    match_mh = sourmash.MinHash(n=500, ksize=31)
    match_mh.add_many(range(0, 20))
    match_ss = SourmashSignature(match_mh, name='query')

    # load up the counter
    counter = CounterGather(query_ss.minhash)
    with pytest.raises(ValueError):
        counter.add(match_ss, 'somewhere over the rainbow')


def test_counter_gather_bad_cur_query():
    # test cur query that is not subset of original query
    query_mh = sourmash.MinHash(n=0, ksize=31, scaled=1)
    query_mh.add_many(range(0, 20))
    query_ss = SourmashSignature(query_mh, name='query')

    # load up the counter
    counter = CounterGather(query_ss.minhash)
    counter.add(query_ss, 'somewhere over the rainbow')

    cur_query_mh = query_ss.minhash.copy_and_clear()
    cur_query_mh.add_many(range(20, 30))
    with pytest.raises(ValueError):
        counter.peek(cur_query_mh)


def test_counter_gather_add_no_overlap():
    # check adding match with no overlap w/query
    query_mh = sourmash.MinHash(n=0, ksize=31, scaled=1)
    query_mh.add_many(range(0, 10))
    query_ss = SourmashSignature(query_mh, name='query')

    match_mh_1 = query_mh.copy_and_clear()
    match_mh_1.add_many(range(10, 20))
    match_ss_1 = SourmashSignature(match_mh_1, name='match1')

    # load up the counter
    counter = CounterGather(query_ss.minhash)
    with pytest.raises(ValueError):
        counter.add(match_ss_1)

    assert counter.peek(query_ss.minhash) == []


def test_counter_gather_big_threshold():
    # check 'peek' with a huge threshold
    query_mh = sourmash.MinHash(n=0, ksize=31, scaled=1)
    query_mh.add_many(range(0, 20))
    query_ss = SourmashSignature(query_mh, name='query')

    match_mh_1 = query_mh.copy_and_clear()
    match_mh_1.add_many(range(0, 10))
    match_ss_1 = SourmashSignature(match_mh_1, name='match1')

    # load up the counter
    counter = CounterGather(query_ss.minhash)
    counter.add(match_ss_1)

    # impossible threshold:
    threshold_bp=30*query_ss.minhash.scaled
    results = counter.peek(query_ss.minhash, threshold_bp=threshold_bp)
    assert results == []


def test_counter_gather_empty_counter():
    # check empty counter
    query_mh = sourmash.MinHash(n=0, ksize=31, scaled=1)
    query_ss = SourmashSignature(query_mh, name='query')

    # empty counter!
    counter = CounterGather(query_ss.minhash)

    assert counter.peek(query_ss.minhash) == []


def test_counter_gather_3_test_consume():
    # open-box testing of consume(...)
    query_mh = sourmash.MinHash(n=0, ksize=31, scaled=1)
    query_mh.add_many(range(0, 20))
    query_ss = SourmashSignature(query_mh, name='query')

    match_mh_1 = query_mh.copy_and_clear()
    match_mh_1.add_many(range(0, 10))
    match_ss_1 = SourmashSignature(match_mh_1, name='match1')

    match_mh_2 = query_mh.copy_and_clear()
    match_mh_2.add_many(range(7, 15))
    match_ss_2 = SourmashSignature(match_mh_2, name='match2')

    match_mh_3 = query_mh.copy_and_clear()
    match_mh_3.add_many(range(13, 17))
    match_ss_3 = SourmashSignature(match_mh_3, name='match3')

    # load up the counter
    counter = CounterGather(query_ss.minhash)
    counter.add(match_ss_1, 'loc a')
    counter.add(match_ss_2, 'loc b')
    counter.add(match_ss_3, 'loc c')

    ### ok, dig into actual counts...
    import pprint
    pprint.pprint(counter.counter)
    pprint.pprint(counter.siglist)
    pprint.pprint(counter.locations)

    assert counter.siglist == [ match_ss_1, match_ss_2, match_ss_3 ]
    assert counter.locations == ['loc a', 'loc b', 'loc c']
    assert list(counter.counter.items()) == [(0, 10), (1, 8), (2, 4)]

    ## round 1

    cur_query = query_ss.minhash.to_mutable()
    (sr, intersect_mh) = counter.peek(cur_query)
    assert sr.signature == match_ss_1
    assert len(intersect_mh) == 10
    assert cur_query == query_ss.minhash

    counter.consume(intersect_mh)
    assert counter.siglist == [ match_ss_1, match_ss_2, match_ss_3 ]
    assert counter.locations == ['loc a', 'loc b', 'loc c']
    assert list(counter.counter.items()) == [(1, 5), (2, 4)]

    ### round 2

    cur_query.remove_many(intersect_mh.hashes)
    (sr, intersect_mh) = counter.peek(cur_query)
    assert sr.signature == match_ss_2
    assert len(intersect_mh) == 5
    assert cur_query != query_ss.minhash

    counter.consume(intersect_mh)
    assert counter.siglist == [ match_ss_1, match_ss_2, match_ss_3 ]
    assert counter.locations == ['loc a', 'loc b', 'loc c']
    assert list(counter.counter.items()) == [(2, 2)]

    ## round 3

    cur_query.remove_many(intersect_mh.hashes)
    (sr, intersect_mh) = counter.peek(cur_query)
    assert sr.signature == match_ss_3
    assert len(intersect_mh) == 2
    assert cur_query != query_ss.minhash

    counter.consume(intersect_mh)
    assert counter.siglist == [ match_ss_1, match_ss_2, match_ss_3 ]
    assert counter.locations == ['loc a', 'loc b', 'loc c']
    assert list(counter.counter.items()) == []

    ## round 4 - nothing left!

    cur_query.remove_many(intersect_mh.hashes)
    results = counter.peek(cur_query)
    assert not results

    counter.consume(intersect_mh)
    assert counter.siglist == [ match_ss_1, match_ss_2, match_ss_3 ]
    assert counter.locations == ['loc a', 'loc b', 'loc c']
    assert list(counter.counter.items()) == []


def test_lazy_index_1():
    # test some basic features of LazyLinearIndex
    sig2 = utils.get_test_data('2.fa.sig')
    sig47 = utils.get_test_data('47.fa.sig')
    sig63 = utils.get_test_data('63.fa.sig')

    ss2 = sourmash.load_one_signature(sig2, ksize=31)
    ss47 = sourmash.load_one_signature(sig47)
    ss63 = sourmash.load_one_signature(sig63)

    lidx = LinearIndex()
    lidx.insert(ss2)
    lidx.insert(ss47)
    lidx.insert(ss63)

    lazy = LazyLinearIndex(lidx)
    lazy2 = lazy.select(ksize=31)
    assert len(list(lazy2.signatures())) == 3

    results = lazy2.search(ss2, threshold=1.0)
    assert len(results) == 1
    assert results[0].signature == ss2


def test_lazy_index_2():
    # test laziness by adding a signature that raises an exception when
    # touched.

    class FakeSignature:
        @property
        def minhash(self):
            raise Exception("don't touch me!")

    lidx = LinearIndex()
    lidx.insert(FakeSignature())

    lazy = LazyLinearIndex(lidx)
    lazy2 = lazy.select(ksize=31)

    sig_iter = lazy2.signatures()
    with pytest.raises(Exception) as e:
        list(sig_iter)

    assert str(e.value) == "don't touch me!"


def test_lazy_index_3():
    # make sure that you can't do multiple _incompatible_ selects.
    class FakeSignature:
        @property
        def minhash(self):
            raise Exception("don't touch me!")

    lidx = LinearIndex()
    lidx.insert(FakeSignature())

    lazy = LazyLinearIndex(lidx)
    lazy2 = lazy.select(ksize=31)
    with pytest.raises(ValueError) as e:
        lazy3 = lazy2.select(ksize=21)

    assert str(e.value) == "cannot select on two different values for ksize"


def test_lazy_index_4_bool():
    # test some basic features of LazyLinearIndex
    sig2 = utils.get_test_data('2.fa.sig')
    ss2 = sourmash.load_one_signature(sig2, ksize=31)

    # test bool false/true
    lidx = LinearIndex()
    lazy = LazyLinearIndex(lidx)
    assert not lazy

    lidx.insert(ss2)
    assert lazy


def test_lazy_index_5_len():
    # test some basic features of LazyLinearIndex
    lidx = LinearIndex()
    lazy = LazyLinearIndex(lidx)

    with pytest.raises(NotImplementedError):
        len(lazy)


def test_lazy_index_wraps_multi_index_location():
    sigdir = utils.get_test_data('prot/protein/')
    sigzip = utils.get_test_data('prot/protein.zip')
    siglca = utils.get_test_data('prot/protein.lca.json.gz')
    sigsbt = utils.get_test_data('prot/protein.sbt.zip')

    db_paths = (sigdir, sigzip, siglca, sigsbt)
    dbs = [ sourmash.load_file_as_index(db_path) for db_path in db_paths ]

    mi = MultiIndex.load(dbs, db_paths)
    lazy = LazyLinearIndex(mi)

    mi2 = mi.select(moltype='protein')
    lazy2 = lazy.select(moltype='protein')

    for (ss_tup, ss_lazy_tup) in zip(mi2.signatures_with_location(),
                                     lazy2.signatures_with_location()):
        assert ss_tup == ss_lazy_tup


def test_lazy_loaded_index_1(runtmp):
    # some basic tests for LazyLoadedIndex
    lcafile = utils.get_test_data('prot/protein.lca.json.gz')
    sigzip = utils.get_test_data('prot/protein.zip')

    with pytest.raises(ValueError) as exc:
        db = index.LazyLoadedIndex.load(lcafile)
    # no manifest on LCA database
    assert "no manifest on index at" in str(exc)

<<<<<<< HEAD
    with pytest.raises(NotImplementedError) as exc:
        db = index.LazyLoadedIndex.load(lcafile, create_manifest=True)
    # can't create a manifest, either, at the moment, b/c no
    # _signatures_with_internal

=======
>>>>>>> 062ecc03
    # load something, check that it's only accessed upon .signatures(...)
    test_zip = runtmp.output('test.zip')
    shutil.copyfile(sigzip, test_zip)
    db = index.LazyLoadedIndex.load(test_zip)
    assert len(db) == 2
    assert db.location == test_zip

    # now remove!
    os.unlink(test_zip)

    # can still access manifest...
    assert len(db) == 2

    # ...but we should get an error when we call signatures.
    with pytest.raises(FileNotFoundError):
        list(db.signatures())

    # but put it back, and all is forgiven. yay!
    shutil.copyfile(sigzip, test_zip)
    x = list(db.signatures())
    assert len(x) == 2


<<<<<<< HEAD
def test_lazy_multi_index_1(runtmp):
    # some basic tests for LazyMultiIndex
    lcafile = utils.get_test_data('prot/protein.lca.json.gz')
    sigzip = utils.get_test_data('prot/protein.zip')

    with pytest.raises(ValueError) as exc:
        sigidx = sourmash.load_file_as_index(lcafile)
        db = index.LazyMultiIndex.load([sigidx])
    # no manifest on LCA database
    assert "no manifest on" in str(exc)

    # load something, check that it's only accessed upon .signatures(...)
    test_zip = runtmp.output('test.zip')
    shutil.copyfile(sigzip, test_zip)
    
    # first load zipidx...
    zipidx = index.LazyLoadedIndex.load(test_zip)
    # ...then build LazyMultiIndex around zipidx
    db = index.LazyMultiIndex.load([zipidx])
    assert len(db) == 2
    assert db.location == None

    # now remove!
    os.unlink(test_zip)

    # can still access manifest of MultiIndex...
    assert len(db) == 2

    # ...but we should get an error when we call signatures.
    with pytest.raises(FileNotFoundError):
        list(db.signatures())

    # but put it back, and all is forgiven. yay!
    shutil.copyfile(sigzip, test_zip)
    x = list(db.signatures())
    assert len(x) == 2


def test_directory_index_1(runtmp):
    new_dir = runtmp.output('somedir')
    os.mkdir(new_dir)

    sig2 = utils.get_test_data('2.fa.sig')
    sig47 = utils.get_test_data('47.fa.sig')
    sig63 = utils.get_test_data('63.fa.sig')

    shutil.copyfile(sig2, os.path.join(new_dir, "2.sig"))
    shutil.copyfile(sig47, os.path.join(new_dir, "47.sig"))
    shutil.copyfile(sig63, os.path.join(new_dir, "63.sig"))

    # this should fail: not a directory
    badpath = os.path.join(new_dir, "2.sig")
    with pytest.raises(ValueError) as exc:
        idx = DirectoryIndex.load(badpath)
    assert str(exc.value).endswith("must be a directory"), str(exc)

    # this should fail: no manifest in new dir
    with pytest.raises(ValueError) as exc:
        idx = DirectoryIndex.load(new_dir)
    assert str(exc.value).startswith("Cannot find manifest")

    # build a manifest
    manifest_loc = os.path.join(new_dir, 'SOURMASH-MANIFEST.csv')
    runtmp.sourmash('sig', 'manifest', new_dir, '-o', manifest_loc)
    assert os.path.exists(manifest_loc)

    # ok, now load should work:
    idx = DirectoryIndex.load(new_dir)
    assert len(idx) == 5

    idx = idx.select(ksize=31)
    assert len(idx) == 3

    siglist = list(idx.signatures())
    assert len(siglist) == 3
=======
def test_lazy_loaded_index_2_empty(runtmp):
    # some basic tests for LazyLoadedIndex that is empty
    sigzip = utils.get_test_data('prot/protein.zip')

    # load something:
    test_zip = runtmp.output('test.zip')
    shutil.copyfile(sigzip, test_zip)
    db = index.LazyLoadedIndex.load(test_zip)
    assert len(db) == 2
    assert db.location == test_zip
    assert bool(db)

    # select to empty:
    db = db.select(ksize=50)

    assert len(db) == 0
    assert not bool(db)

    x = list(db.signatures())
    assert len(x) == 0


def test_lazy_loaded_index_3_find(runtmp):
    # test 'find'
    query_file = utils.get_test_data('prot/protein/GCA_001593925.1_ASM159392v1_protein.faa.gz.sig')
    sigzip = utils.get_test_data('prot/protein.zip')

    # load something:
    test_zip = runtmp.output('test.zip')
    shutil.copyfile(sigzip, test_zip)
    db = index.LazyLoadedIndex.load(test_zip)

    # can we find matches? should find two.
    query = sourmash.load_one_signature(query_file)
    assert query.minhash.ksize == 19
    x = db.search(query, threshold=0.0)
    x = list(x)
    assert len(x) == 2

    # no matches!
    db = db.select(ksize=20)
    x = db.search(query, threshold=0.0)
    x = list(x)
    assert len(x) == 0
>>>>>>> 062ecc03
<|MERGE_RESOLUTION|>--- conflicted
+++ resolved
@@ -2215,14 +2215,6 @@
     # no manifest on LCA database
     assert "no manifest on index at" in str(exc)
 
-<<<<<<< HEAD
-    with pytest.raises(NotImplementedError) as exc:
-        db = index.LazyLoadedIndex.load(lcafile, create_manifest=True)
-    # can't create a manifest, either, at the moment, b/c no
-    # _signatures_with_internal
-
-=======
->>>>>>> 062ecc03
     # load something, check that it's only accessed upon .signatures(...)
     test_zip = runtmp.output('test.zip')
     shutil.copyfile(sigzip, test_zip)
@@ -2246,7 +2238,54 @@
     assert len(x) == 2
 
 
-<<<<<<< HEAD
+
+
+def test_lazy_loaded_index_2_empty(runtmp):
+    # some basic tests for LazyLoadedIndex that is empty
+    sigzip = utils.get_test_data('prot/protein.zip')
+
+    # load something:
+    test_zip = runtmp.output('test.zip')
+    shutil.copyfile(sigzip, test_zip)
+    db = index.LazyLoadedIndex.load(test_zip)
+    assert len(db) == 2
+    assert db.location == test_zip
+    assert bool(db)
+
+    # select to empty:
+    db = db.select(ksize=50)
+
+    assert len(db) == 0
+    assert not bool(db)
+
+    x = list(db.signatures())
+    assert len(x) == 0
+
+
+def test_lazy_loaded_index_3_find(runtmp):
+    # test 'find'
+    query_file = utils.get_test_data('prot/protein/GCA_001593925.1_ASM159392v1_protein.faa.gz.sig')
+    sigzip = utils.get_test_data('prot/protein.zip')
+
+    # load something:
+    test_zip = runtmp.output('test.zip')
+    shutil.copyfile(sigzip, test_zip)
+    db = index.LazyLoadedIndex.load(test_zip)
+
+    # can we find matches? should find two.
+    query = sourmash.load_one_signature(query_file)
+    assert query.minhash.ksize == 19
+    x = db.search(query, threshold=0.0)
+    x = list(x)
+    assert len(x) == 2
+
+    # no matches!
+    db = db.select(ksize=20)
+    x = db.search(query, threshold=0.0)
+    x = list(x)
+    assert len(x) == 0
+
+
 def test_lazy_multi_index_1(runtmp):
     # some basic tests for LazyMultiIndex
     lcafile = utils.get_test_data('prot/protein.lca.json.gz')
@@ -2321,50 +2360,4 @@
     assert len(idx) == 3
 
     siglist = list(idx.signatures())
-    assert len(siglist) == 3
-=======
-def test_lazy_loaded_index_2_empty(runtmp):
-    # some basic tests for LazyLoadedIndex that is empty
-    sigzip = utils.get_test_data('prot/protein.zip')
-
-    # load something:
-    test_zip = runtmp.output('test.zip')
-    shutil.copyfile(sigzip, test_zip)
-    db = index.LazyLoadedIndex.load(test_zip)
-    assert len(db) == 2
-    assert db.location == test_zip
-    assert bool(db)
-
-    # select to empty:
-    db = db.select(ksize=50)
-
-    assert len(db) == 0
-    assert not bool(db)
-
-    x = list(db.signatures())
-    assert len(x) == 0
-
-
-def test_lazy_loaded_index_3_find(runtmp):
-    # test 'find'
-    query_file = utils.get_test_data('prot/protein/GCA_001593925.1_ASM159392v1_protein.faa.gz.sig')
-    sigzip = utils.get_test_data('prot/protein.zip')
-
-    # load something:
-    test_zip = runtmp.output('test.zip')
-    shutil.copyfile(sigzip, test_zip)
-    db = index.LazyLoadedIndex.load(test_zip)
-
-    # can we find matches? should find two.
-    query = sourmash.load_one_signature(query_file)
-    assert query.minhash.ksize == 19
-    x = db.search(query, threshold=0.0)
-    x = list(x)
-    assert len(x) == 2
-
-    # no matches!
-    db = db.select(ksize=20)
-    x = db.search(query, threshold=0.0)
-    x = list(x)
-    assert len(x) == 0
->>>>>>> 062ecc03
+    assert len(siglist) == 3