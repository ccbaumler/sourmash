--- conflicted
+++ resolved
@@ -2,11 +2,8 @@
 import sourmash_tst_utils as utils
 
 import sourmash
-<<<<<<< HEAD
+from sourmash.manifest import CollectionManifest
 from sourmash.index.sqlite_index import SqliteCollectionManifest
-=======
-from sourmash.manifest import CollectionManifest
->>>>>>> daf93d4c
 
 def build_simple_manifest(runtmp):
     # load and return the manifest from prot/all.zip
@@ -17,7 +14,6 @@
     return mf
 
 
-<<<<<<< HEAD
 def build_sqlite_manifest(runtmp):
     # return the manifest from prot/all.zip
     filename = utils.get_test_data('prot/all.zip')
@@ -29,9 +25,6 @@
     return SqliteCollectionManifest.create_from_manifest(mfdb, mf)
     
 
-@pytest.fixture(params=[build_simple_manifest,
-                        build_sqlite_manifest])
-=======
 def save_load_manifest(runtmp):
     # save/load the manifest from a CSV.
     mf = build_simple_manifest(runtmp)
@@ -44,8 +37,8 @@
     
 
 @pytest.fixture(params=[build_simple_manifest,
-                        save_load_manifest])
->>>>>>> daf93d4c
+                        save_load_manifest,
+                        build_sqlite_manifest])
 def manifest_obj(request, runtmp):
     build_fn = request.param
 
