"""
Tests for the 'sourmash' command line.
"""
import os
import gzip
import shutil
import screed
import glob
import json
import csv
import pytest
import sys
import zipfile

import sourmash_tst_utils as utils

import sourmash
from sourmash import MinHash
from sourmash.sbt import SBT, Node
from sourmash.sbtmh import SigLeaf, load_sbt_index
try:
    import matplotlib
    matplotlib.use('Agg')
except ImportError:
    pass

from sourmash import signature
from sourmash import VERSION


def test_run_sourmash():
    status, out, err = utils.runscript('sourmash', [], fail_ok=True)
    assert status != 0                    # no args provided, ok ;)


def test_run_sourmash_badcmd():
    status, out, err = utils.runscript('sourmash', ['foobarbaz'], fail_ok=True)
    assert status != 0                    # bad arg!
    assert "cmd: invalid choice" in err


def test_run_sourmash_subcmd_help():
    status, out, err = utils.runscript('sourmash', ['sbt'], fail_ok=True)
    print(out)
    print(err)
    assert status != 0               # should fail

    assert "invalid choice:" in err
    assert "'sbt' (choose from" in err

    # should not have printed a Traceback
    assert any("Traceback" not in o for o in (err, out))


def test_sourmash_info():
    status, out, err = utils.runscript('sourmash', ['info'], fail_ok=False)

    # no output to stdout
    assert not out
    assert "sourmash version" in err
    assert "loaded from path" in err
    assert VERSION in err


def test_sourmash_info_verbose():
    status, out, err = utils.runscript('sourmash', ['info', '-v'])

    # no output to stdout
    assert not out
    assert "khmer version" in err
    assert "screed version" in err
    assert "loaded from path" in err


@utils.in_tempdir
def test_do_serial_compare(c):
    # try doing a compare serial
    import numpy
    testsigs = utils.get_test_data('genome-s1*.sig')
    testsigs = glob.glob(testsigs)

    c.run_sourmash('compare', '-o', 'cmp', '-k', '21', '--dna', *testsigs)

    cmp_outfile = c.output('cmp')
    assert os.path.exists(cmp_outfile)
    cmp_out = numpy.load(cmp_outfile)

    sigs = []
    for fn in testsigs:
        sigs.append(sourmash.load_one_signature(fn, ksize=21,
                                                select_moltype='dna'))

    cmp_calc = numpy.zeros([len(sigs), len(sigs)])
    for i, si in enumerate(sigs):
        for j, sj in enumerate(sigs):
            cmp_calc[i][j] = si.similarity(sj)

        sigs = []
        for fn in testsigs:
            sigs.append(sourmash.load_one_signature(fn, ksize=21,
                                                    select_moltype='dna'))
    assert (cmp_out == cmp_calc).all()


@utils.in_tempdir
def test_do_compare_parallel(c):
    # try doing a compare parallel
    import numpy
    testsigs = utils.get_test_data('genome-s1*.sig')
    testsigs = glob.glob(testsigs)

    c.run_sourmash('compare', '-o', 'cmp', '-k', '21', '--dna',
                   "--processes", "2", *testsigs)

    cmp_outfile = c.output('cmp')
    assert os.path.exists(cmp_outfile)
    cmp_out = numpy.load(cmp_outfile)

    sigs = []
    for fn in testsigs:
        sigs.append(sourmash.load_one_signature(fn, ksize=21,
                                                select_moltype='dna'))

    cmp_calc = numpy.zeros([len(sigs), len(sigs)])
    for i, si in enumerate(sigs):
        for j, sj in enumerate(sigs):
            cmp_calc[i][j] = si.similarity(sj)

        sigs = []
        for fn in testsigs:
            sigs.append(sourmash.load_one_signature(fn, ksize=21,
                                                    select_moltype='dna'))
    assert (cmp_out == cmp_calc).all()


@utils.in_tempdir
def test_do_serial_compare_with_from_file(c):
    # try doing a compare serial
    import numpy
    testsigs = utils.get_test_data('genome-s1*.sig')
    testsigs = glob.glob(testsigs)

    file_list = c.output('file.list')
    with open(file_list, 'wt') as fp:
        print("\n".join(testsigs), file=fp)

    c.run_sourmash('compare', '-o', 'cmp', '-k', '21', '--dna',
                   '--from-file', file_list)

    cmp_outfile = c.output('cmp')
    assert os.path.exists(cmp_outfile)
    cmp_out = numpy.load(cmp_outfile)

    sigs = []
    for fn in testsigs:
        sigs.append(sourmash.load_one_signature(fn, ksize=21,
                                                select_moltype='dna'))

    cmp_calc = numpy.zeros([len(sigs), len(sigs)])
    for i, si in enumerate(sigs):
        for j, sj in enumerate(sigs):
            cmp_calc[i][j] = si.similarity(sj)

        sigs = []
        for fn in testsigs:
            sigs.append(sourmash.load_one_signature(fn, ksize=21,
                                                    select_moltype='dna'))
    assert (cmp_out == cmp_calc).all()


@utils.in_tempdir
def test_do_basic_compare_using_rna_arg(c):
    # try doing a basic compare using --rna instead of --dna
    import numpy
    testsigs = utils.get_test_data('genome-s1*.sig')
    testsigs = glob.glob(testsigs)

    c.run_sourmash('compare', '-o', 'cmp', '-k', '21', '--rna', *testsigs)

    cmp_outfile = c.output('cmp')
    assert os.path.exists(cmp_outfile)
    cmp_out = numpy.load(cmp_outfile)

    sigs = []
    for fn in testsigs:
        sigs.append(sourmash.load_one_signature(fn, ksize=21,
                                                select_moltype='dna'))

    cmp_calc = numpy.zeros([len(sigs), len(sigs)])
    for i, si in enumerate(sigs):
        for j, sj in enumerate(sigs):
            cmp_calc[i][j] = si.similarity(sj)

    assert (cmp_out == cmp_calc).all()


@utils.in_tempdir
def test_do_compare_quiet(c):
    testdata1 = utils.get_test_data('short.fa')
    testdata2 = utils.get_test_data('short2.fa')
    c.run_sourmash('compute', '-k', '31', testdata1, testdata2)

    c.run_sourmash('compare', 'short.fa.sig',
                   'short2.fa.sig', '--csv', 'xxx', '-q')
    assert not c.last_result.out
    assert not c.last_result.err

@utils.in_tempdir
def test_do_traverse_directory_compare(c):
    c.run_sourmash('compare', '-k 21',
                   '--dna', utils.get_test_data('compare'))
    print(c.last_result.out)
    assert 'genome-s10.fa.gz' in c.last_result.out
    assert 'genome-s11.fa.gz' in c.last_result.out


@utils.in_tempdir
def test_do_traverse_directory_compare_force(c):
    sig1 = utils.get_test_data('compare/genome-s10.fa.gz.sig')
    sig2 = utils.get_test_data('compare/genome-s11.fa.gz.sig')
    newdir = c.output('newdir')
    os.mkdir(newdir)

    shutil.copyfile(sig1, os.path.join(newdir, 'sig1'))
    shutil.copyfile(sig2, os.path.join(newdir, 'sig2'))

    c.run_sourmash('compare', '-k 21',
                   '--dna', newdir, '-f')
    print(c.last_result.out)
    assert 'genome-s10.fa.gz' in c.last_result.out
    assert 'genome-s11.fa.gz' in c.last_result.out


@utils.in_tempdir
def test_do_compare_output_csv(c):
    testdata1 = utils.get_test_data('short.fa')
    testdata2 = utils.get_test_data('short2.fa')
    c.run_sourmash('compute', '-k', '31', testdata1, testdata2)

    c.run_sourmash('compare', 'short.fa.sig', 'short2.fa.sig', '--csv', 'xxx')

    with open(c.output('xxx')) as fp:
        r = iter(csv.reader(fp))
        row = next(r)
        print(row)
        row = next(r)
        print(row)
        assert float(row[0]) == 1.0
        assert float(row[1]) == 0.93
        row = next(r)
        assert float(row[0]) == 0.93
        assert float(row[1]) == 1.0

        # exactly three lines
        with pytest.raises(StopIteration) as e:
            next(r)


@utils.in_tempdir
def test_do_compare_downsample(c):
    testdata1 = utils.get_test_data('short.fa')
    c.run_sourmash('compute', '--scaled', '200', '-k', '31', testdata1)

    testdata2 = utils.get_test_data('short2.fa')
    c.run_sourmash('compute', '--scaled', '100', '-k', '31', testdata2)

    c.run_sourmash('compare', 'short.fa.sig', 'short2.fa.sig', '--csv', 'xxx')

    print(c.last_result.status, c.last_result.out, c.last_result.err)
    assert 'downsampling to scaled value of 200' in c.last_result.err
    with open(c.output('xxx')) as fp:
        lines = fp.readlines()
        assert len(lines) == 3
        assert lines[1].startswith('1.0,0.6666')
        assert lines[2].startswith('0.6666')


@utils.in_tempdir
def test_do_compare_output_multiple_k(c):
    testdata1 = utils.get_test_data('short.fa')
    testdata2 = utils.get_test_data('short2.fa')
    c.run_sourmash('compute', '-k', '21', testdata1)
    c.run_sourmash('compute', '-k', '31', testdata2)

    with pytest.raises(ValueError) as exc:
        c.run_sourmash('compare', 'short.fa.sig', 'short2.fa.sig', '--csv', 'xxx',
                       fail_ok=True)

    print(c.last_result.status, c.last_result.out, c.last_result.err)

    assert c.last_result.status == -1
    assert 'multiple k-mer sizes loaded; please specify one' in c.last_result.err
    assert '(saw k-mer sizes 21, 31)' in c.last_result.err


@utils.in_tempdir
def test_do_compare_output_multiple_moltype(c):
    testdata1 = utils.get_test_data('short.fa')
    testdata2 = utils.get_test_data('short2.fa')
    c.run_sourmash('compute', '-k', '21', '--dna', testdata1)
    c.run_sourmash('compute', '-k', '63', '--no-dna', '--protein', testdata2)

    with pytest.raises(ValueError) as exc:
        c.run_sourmash('compare', 'short.fa.sig', 'short2.fa.sig', '--csv', 'xxx',
                       fail_ok=True)

    assert c.last_result.status == -1
    print(c.last_result.err)
    assert 'multiple molecule types loaded;' in c.last_result.err


@utils.in_tempdir
def test_do_compare_dayhoff(c):
    testdata1 = utils.get_test_data('short.fa')
    testdata2 = utils.get_test_data('short2.fa')
    c.run_sourmash('compute', '-k', '21', '--dayhoff', '--no-dna', testdata1)
    assert c.last_result.status == 0

    c.run_sourmash('compute', '-k', '21', '--dayhoff', '--no-dna', testdata2)
    assert c.last_result.status == 0

    c.run_sourmash('compare', 'short.fa.sig', 'short2.fa.sig',
                   '--dayhoff', '--csv', 'xxx')
    true_out = '''[1.   0.94]
[0.94 1.  ]
min similarity in matrix: 0.940'''.splitlines()
    for line in c.last_result.out:
        cleaned_line = line.split('...')[-1].strip()
        cleaned_line in true_out
    assert c.last_result.status == 0


@utils.in_tempdir
def test_do_compare_hp(c):
    testdata1 = utils.get_test_data('short.fa')
    testdata2 = utils.get_test_data('short2.fa')
    c.run_sourmash('compute', '-k', '21', '--hp', '--no-dna', testdata1)
    assert c.last_result.status == 0

    c.run_sourmash('compute', '-k', '21', '--hp', '--no-dna', testdata2)
    assert c.last_result.status == 0

    c.run_sourmash('compare', 'short.fa.sig',
                   'short2.fa.sig', '--hp',  '--csv', 'xxx')
    true_out = '''[1.   0.94]
[0.94 1.  ]
min similarity in matrix: 0.940'''.splitlines()
    for line in c.last_result.out:
        cleaned_line = line.split('...')[-1].strip()
        cleaned_line in true_out
    assert c.last_result.status == 0


@utils.in_tempdir
def test_compare_containment(c):
    import numpy

    testdata_glob = utils.get_test_data('gather/GCF*.sig')
    testdata_sigs = glob.glob(testdata_glob)

    c.run_sourmash('compare', '--containment', '-k', '31',
                   '--csv', 'output.csv', *testdata_sigs)

    # load the matrix output of compare --containment
    with open(c.output('output.csv'), 'rt') as fp:
        r = iter(csv.reader(fp))
        headers = next(r)

        mat = numpy.zeros((len(headers), len(headers)))
        for i, row in enumerate(r):
            for j, val in enumerate(row):
                mat[i][j] = float(val)

        print(mat)

    # load in all the input signatures
    idx_to_sig = dict()
    for idx, filename in enumerate(testdata_sigs):
        ss = sourmash.load_one_signature(filename, ksize=31)
        idx_to_sig[idx] = ss

    # check explicit containment against output of compare
    for i in range(len(idx_to_sig)):
        ss_i = idx_to_sig[i]
        for j in range(len(idx_to_sig)):
            ss_j = idx_to_sig[j]
            containment = ss_j.contained_by(ss_i)
            containment = round(containment, 3)
            mat_val = round(mat[i][j], 3)

            assert containment == mat_val, (i, j)


@utils.in_tempdir
def test_compare_max_containment(c):
    import numpy

    testdata_glob = utils.get_test_data('scaled/*.sig')
    testdata_sigs = glob.glob(testdata_glob)

    c.run_sourmash('compare', '--max-containment', '-k', '31',
                   '--csv', 'output.csv', *testdata_sigs)

    # load the matrix output of compare --containment
    with open(c.output('output.csv'), 'rt') as fp:
        r = iter(csv.reader(fp))
        headers = next(r)

        mat = numpy.zeros((len(headers), len(headers)))
        for i, row in enumerate(r):
            for j, val in enumerate(row):
                mat[i][j] = float(val)

        print(mat)

    # load in all the input signatures
    idx_to_sig = dict()
    for idx, filename in enumerate(testdata_sigs):
        ss = sourmash.load_one_signature(filename, ksize=31)
        idx_to_sig[idx] = ss

    # check explicit containment against output of compare
    for i in range(len(idx_to_sig)):
        ss_i = idx_to_sig[i]
        for j in range(len(idx_to_sig)):
            ss_j = idx_to_sig[j]
            containment = ss_j.max_containment(ss_i)
            containment = round(containment, 3)
            mat_val = round(mat[i][j], 3)

            assert containment == mat_val, (i, j)


@utils.in_tempdir
def test_compare_max_containment_and_containment(c):
    testdata_glob = utils.get_test_data('scaled/*.sig')
    testdata_sigs = glob.glob(testdata_glob)

    with pytest.raises(ValueError) as exc:
        c.run_sourmash('compare', '--max-containment', '-k', '31',
                       '--containment',
                       '--csv', 'output.csv', *testdata_sigs)

    print(c.last_result.err)
    assert "ERROR: cannot specify both --containment and --max-containment!" in c.last_result.err


@utils.in_tempdir
def test_compare_containment_abund_flatten(c):
    s47 = utils.get_test_data('track_abund/47.fa.sig')
    s63 = utils.get_test_data('track_abund/63.fa.sig')

    c.run_sourmash('compare', '--containment', '-k', '31', s47, s63)
    print(c.last_result.out)
    print(c.last_result.err)

    assert 'NOTE: --containment and --max-containment ignore signature abundances.' in \
        c.last_result.err


@utils.in_tempdir
def test_compare_containment_require_scaled(c):
    s47 = utils.get_test_data('num/47.fa.sig')
    s63 = utils.get_test_data('num/63.fa.sig')

    with pytest.raises(ValueError) as exc:
        c.run_sourmash('compare', '--containment', '-k', '31', s47, s63,
                       fail_ok=True)

    assert 'must use scaled signatures with --containment and --max-containment' in \
        c.last_result.err
    assert c.last_result.status != 0


@utils.in_tempdir
def test_do_plot_comparison(c):
    testdata1 = utils.get_test_data('short.fa')
    testdata2 = utils.get_test_data('short2.fa')
    c.run_sourmash('compute', '-k', '31', testdata1, testdata2)

    c.run_sourmash('compare', 'short.fa.sig', 'short2.fa.sig', '-o', 'cmp')

    c.run_sourmash('plot', 'cmp')

    assert os.path.exists(c.output("cmp.dendro.png"))
    assert os.path.exists(c.output("cmp.matrix.png"))


@utils.in_tempdir
def test_do_plot_comparison_2(c):
    testdata1 = utils.get_test_data('short.fa')
    testdata2 = utils.get_test_data('short2.fa')
    c.run_sourmash('compute', '-k', '31', testdata1, testdata2)

    c.run_sourmash('compare', 'short.fa.sig', 'short2.fa.sig', '-o', 'cmp')

    c.run_sourmash('plot', 'cmp', '--pdf')
    assert os.path.exists(c.output("cmp.dendro.pdf"))
    assert os.path.exists(c.output("cmp.matrix.pdf"))


@utils.in_tempdir
def test_do_plot_comparison_3(c):
    testdata1 = utils.get_test_data('short.fa')
    testdata2 = utils.get_test_data('short2.fa')
    c.run_sourmash('compute', '-k', '31', testdata1, testdata2)

    c.run_sourmash('compare', 'short.fa.sig', 'short2.fa.sig', '-o', 'cmp')

    c.run_sourmash('plot', 'cmp', '--labels')

    assert os.path.exists(c.output("cmp.dendro.png"))
    assert os.path.exists(c.output("cmp.matrix.png"))


@utils.in_tempdir
def test_do_plot_comparison_4_output_dir(c):
    output_dir = c.output('xyz_test')

    testdata1 = utils.get_test_data('short.fa')
    testdata2 = utils.get_test_data('short2.fa')
    c.run_sourmash('compute', '-k', '31', testdata1, testdata2)

    c.run_sourmash('compare', 'short.fa.sig', 'short2.fa.sig', '-o', 'cmp')

    c.run_sourmash('plot', 'cmp', '--labels', '--output-dir', output_dir)

    assert os.path.exists(os.path.join(output_dir, "cmp.dendro.png"))
    assert os.path.exists(os.path.join(output_dir, "cmp.matrix.png"))


@utils.in_tempdir
def test_do_plot_comparison_5_force(c):
    import numpy
    D = numpy.zeros([2, 2])
    D[0, 0] = 5
    with open(c.output('cmp'), 'wb') as fp:
        numpy.save(fp, D)

    with open(c.output('cmp.labels.txt'), 'wt') as fp:
        fp.write("a\nb\n")

    c.run_sourmash('plot', 'cmp', '--labels', '-f')
    print(c.last_result.status, c.last_result.out, c.last_result.err)
    assert c.last_result.status == 0


@utils.in_tempdir
def test_do_plot_comparison_4_fail_not_distance(c):
    import numpy
    D = numpy.zeros([2, 2])
    D[0, 0] = 5
    with open(c.output('cmp'), 'wb') as fp:
        numpy.save(fp, D)

    with open(c.output('cmp.labels.txt'), 'wt') as fp:
        fp.write("a\nb\n")

    with pytest.raises(ValueError) as exc:
        c.run_sourmash('plot', 'cmp', '--labels', fail_ok=True)

    print(c.last_result.status, c.last_result.out, c.last_result.err)
    assert c.last_result.status != 0


def test_plot_override_labeltext():
    with utils.TempDirectory() as location:
        testdata1 = utils.get_test_data('genome-s10.fa.gz.sig')
        testdata2 = utils.get_test_data('genome-s11.fa.gz.sig')
        testdata3 = utils.get_test_data('genome-s12.fa.gz.sig')
        testdata4 = utils.get_test_data('genome-s10+s11.sig')
        inp_sigs = [testdata1, testdata2, testdata3, testdata4]

        status, out, err = utils.runscript('sourmash',
                                           ['compare'] + inp_sigs +
                                           ['-o', 'cmp', '-k', '21', '--dna'],
                                           in_directory=location)

        with open(os.path.join(location, 'new.labels.txt'), 'wt') as fp:
            fp.write('a\nb\nc\nd\n')

        status, out, err = utils.runscript('sourmash',
                                           ['plot', 'cmp',
                                            '--labeltext', 'new.labels.txt'],
                                           in_directory=location)

        print(out)

        assert 'loading labels from new.labels.txt' in err

        expected = """\
0\ta
1\tb
2\tc
3\td"""
        assert expected in out


def test_plot_override_labeltext_fail():
    with utils.TempDirectory() as location:
        testdata1 = utils.get_test_data('genome-s10.fa.gz.sig')
        testdata2 = utils.get_test_data('genome-s11.fa.gz.sig')
        testdata3 = utils.get_test_data('genome-s12.fa.gz.sig')
        testdata4 = utils.get_test_data('genome-s10+s11.sig')
        inp_sigs = [testdata1, testdata2, testdata3, testdata4]

        status, out, err = utils.runscript('sourmash',
                                           ['compare'] + inp_sigs +
                                           ['-o', 'cmp', '-k', '21', '--dna'],
                                           in_directory=location)

        with open(os.path.join(location, 'new.labels.txt'), 'wt') as fp:
            fp.write('a\nb\nc\n')

        status, out, err = utils.runscript('sourmash',
                                           ['plot', 'cmp',
                                            '--labeltext', 'new.labels.txt'],
                                           in_directory=location,
                                           fail_ok=True)

        print(out)
        print(err)
        assert status != 0
        assert 'loading labels from new.labels.txt' in err
        assert '3 labels != matrix size, exiting' in err


@utils.in_tempdir
def test_plot_reordered_labels_csv(c):
    files = utils.get_test_data('demo/*.sig')
    files = glob.glob(files)
    files.sort()
    assert len(files) == 7

    c.run_sourmash('compare', '-o', 'cmp', *files)
    c.run_sourmash('plot', 'cmp', '--csv', 'neworder.csv')

    with open(c.output('neworder.csv'), 'rt') as fp:
        out_mat = fp.readlines()

    # turns out to be hard to guarantee output order, so... just make sure
    # matrix labels are in different order than inputs!

    header = out_mat[0].strip().split(',')

    files = [ os.path.basename(x)[:-4] + '.fastq.gz' for x in files ]

    print(files)
    print(header)

    assert set(files) == set(header) # same file names...
    assert files != header           # ...different order.


def test_plot_subsample_1():
    with utils.TempDirectory() as location:
        testdata1 = utils.get_test_data('genome-s10.fa.gz.sig')
        testdata2 = utils.get_test_data('genome-s11.fa.gz.sig')
        testdata3 = utils.get_test_data('genome-s12.fa.gz.sig')
        testdata4 = utils.get_test_data('genome-s10+s11.sig')
        inp_sigs = [testdata1, testdata2, testdata3, testdata4]

        status, out, err = utils.runscript('sourmash',
                                           ['compare'] + inp_sigs +
                                           ['-o', 'cmp', '-k', '21', '--dna'],
                                           in_directory=location)

        status, out, err = utils.runscript('sourmash',
                                           ['plot', 'cmp',
                                            '--subsample', '3'],
                                           in_directory=location)

        print(out)

        expected = """\
0\tgenome-s10+s11
1\tgenome-s12
2\tgenome-s10"""
        assert expected in out


def test_plot_subsample_2():
    with utils.TempDirectory() as location:
        testdata1 = utils.get_test_data('genome-s10.fa.gz.sig')
        testdata2 = utils.get_test_data('genome-s11.fa.gz.sig')
        testdata3 = utils.get_test_data('genome-s12.fa.gz.sig')
        testdata4 = utils.get_test_data('genome-s10+s11.sig')
        inp_sigs = [testdata1, testdata2, testdata3, testdata4]

        status, out, err = utils.runscript('sourmash',
                                           ['compare'] + inp_sigs +
                                           ['-o', 'cmp', '-k', '21', '--dna'],
                                           in_directory=location)

        status, out, err = utils.runscript('sourmash',
                                           ['plot', 'cmp',
                                            '--subsample', '3',
                                            '--subsample-seed=2'],
                                           in_directory=location)

        print(out)
        expected = """\
0\tgenome-s12
1\tgenome-s10+s11
2\tgenome-s11"""
        assert expected in out


@utils.in_tempdir
def test_search_query_sig_does_not_exist(c):
    testdata1 = utils.get_test_data('short.fa')
    c.run_sourmash('compute', '-k', '31', testdata1)

    with pytest.raises(ValueError) as exc:
        c.run_sourmash('search', 'short2.fa.sig', 'short.fa.sig', fail_ok=True)

    print(c.last_result.status, c.last_result.out, c.last_result.err)
    assert c.last_result.status == -1
    assert "Cannot open query file 'short2.fa.sig'" in c.last_result.err
    assert len(c.last_result.err.split('\n\r')) < 5


@utils.in_tempdir
def test_search_subject_sig_does_not_exist(c):
    testdata1 = utils.get_test_data('short.fa')
    c.run_sourmash('compute', '-k', '31', testdata1)

    with pytest.raises(ValueError) as exc:
        c.run_sourmash('search', 'short.fa.sig', 'short2.fa.sig', fail_ok=True)

    print(c.last_result.status, c.last_result.out, c.last_result.err)
    assert c.last_result.status == -1
    assert "Error while reading signatures from 'short2.fa.sig'" in c.last_result.err


@utils.in_tempdir
def test_search_second_subject_sig_does_not_exist(c):
    testdata1 = utils.get_test_data('short.fa')
    c.run_sourmash('compute', '-k', '31', testdata1)

    with pytest.raises(ValueError) as exc:
        c.run_sourmash('search', 'short.fa.sig', 'short.fa.sig',
                       'short2.fa.sig', fail_ok=True)

    print(c.last_result.status, c.last_result.out, c.last_result.err)
    assert c.last_result.status == -1
    assert "Error while reading signatures from 'short2.fa.sig'." in c.last_result.err


@utils.in_tempdir
def test_search(c):
    testdata1 = utils.get_test_data('short.fa')
    testdata2 = utils.get_test_data('short2.fa')
    c.run_sourmash('compute', '-k', '31', testdata1, testdata2)

    c.run_sourmash('search', 'short.fa.sig', 'short2.fa.sig')
    print(c.last_result.status, c.last_result.out, c.last_result.err)
    assert '1 matches' in c.last_result.out
    assert '93.0%' in c.last_result.out


def test_search_ignore_abundance():
    # note: uses num signatures.
    with utils.TempDirectory() as location:
        testdata1 = utils.get_test_data('short.fa')
        testdata2 = utils.get_test_data('short2.fa')
        status, out, err = utils.runscript('sourmash',
                                           ['compute', '-k', '31',
                                            '--track-abundance',
                                            testdata1, testdata2],
                                           in_directory=location)

        # Make sure there's different percent matches when using or
        # not using abundance
        status1, out1, err1 = utils.runscript('sourmash',
                                              ['search',
                                               'short.fa.sig',
                                               'short2.fa.sig'],
                                              in_directory=location)
        print(status1, out1, err1)
        assert '1 matches' in out1
        assert '81.5%' in out1

        status2, out2, err2 = utils.runscript('sourmash',
                                              ['search',
                                               '--ignore-abundance',
                                               'short.fa.sig',
                                               'short2.fa.sig'],
                                              in_directory=location)
        print(status2, out2, err2)
        assert '1 matches' in out2
        assert '93.0%' in out2

        # Make sure results are different!
        assert out1 != out2


@utils.in_tempdir
def test_search_csv(c):
    testdata1 = utils.get_test_data('short.fa')
    testdata2 = utils.get_test_data('short2.fa')
    c.run_sourmash('compute', '-k', '31', testdata1, testdata2)

    c.run_sourmash('search', 'short.fa.sig', 'short2.fa.sig', '-o', 'xxx.csv')
    print(c.last_result.status, c.last_result.out, c.last_result.err)

    csv_file = c.output('xxx.csv')

    with open(csv_file) as fp:
        reader = csv.DictReader(fp)
        row = next(reader)
        print(row)
        assert float(row['similarity']) == 0.93
        assert row['filename'].endswith('short2.fa.sig')
        assert row['md5'] == '914591cd1130aa915fe0c0c63db8f19d'
        assert row['query_filename'].endswith('short.fa')
        assert row['query_name'] == ''
        assert row['query_md5'] == 'e26a306d'


@utils.in_tempdir
def test_search_lca_db(c):
    # can we do a 'sourmash search' on an LCA database?
    query = utils.get_test_data('47.fa.sig')
    lca_db = utils.get_test_data('lca/47+63.lca.json')

    c.run_sourmash('search', query, lca_db)
    print(c)
    assert 'NC_009665.1 Shewanella baltica OS185, complete genome' in str(c)


@utils.in_thisdir
def test_search_query_db_md5(c):
    # pull a search query out of a database with an md5sum
    db = utils.get_test_data('prot/protein.sbt.zip')
    c.run_sourmash('search', db, db, '--md5', '16869d2c8a1')

    assert '100.0%       GCA_001593925' in str(c)


@utils.in_thisdir
def test_gather_query_db_md5(c):
    # pull a search query out of a database with an md5sum
    db = utils.get_test_data('prot/protein.sbt.zip')
    c.run_sourmash('gather', db, db, '--md5', '16869d2c8a1')

    assert '340.9 kbp    100.0%  100.0%    GCA_001593925' in str(c)


@utils.in_thisdir
def test_gather_query_db_md5_ambiguous(c):
    # what if we give an ambiguous md5 prefix?
    db = utils.get_test_data('prot/protein.sbt.zip')

    with pytest.raises(ValueError) as exc:
        c.run_sourmash('gather', db, db, '--md5', '1')

    err = c.last_result.err
    assert "Error! Multiple signatures start with md5 '1'" in err


@utils.in_tempdir
def test_gather_lca_db(c):
    # can we do a 'sourmash gather' on an LCA database?
    query = utils.get_test_data('47+63.fa.sig')
    lca_db = utils.get_test_data('lca/47+63.lca.json')

    c.run_sourmash('gather', query, lca_db)
    print(c)
    assert 'NC_009665.1 Shewanella baltica OS185' in str(c.last_result.out)


@utils.in_tempdir
def test_gather_csv_output_filename_bug(c):
    # check a bug where the database filename in the output CSV was incorrect
    query = utils.get_test_data('lca/TARA_ASE_MAG_00031.sig')
    lca_db_1 = utils.get_test_data('lca/delmont-1.lca.json')
    lca_db_2 = utils.get_test_data('lca/delmont-2.lca.json')

    c.run_sourmash('gather', query, lca_db_1, lca_db_2, '-o', 'out.csv')
    with open(c.output('out.csv'), 'rt') as fp:
        r = csv.DictReader(fp)
        row = next(r)
        assert row['filename'] == lca_db_1


@utils.in_tempdir
def test_compare_no_such_file(c):
    with pytest.raises(ValueError) as e:
        c.run_sourmash('compare', 'nosuchfile.sig')

    assert "Error while reading signatures from 'nosuchfile.sig'." in c.last_result.err


@utils.in_tempdir
def test_compare_no_such_file_force(c):
    with pytest.raises(ValueError) as e:
        c.run_sourmash('compare', 'nosuchfile.sig', '-f')

    print(c.last_result.err)
    assert "Error while reading signatures from 'nosuchfile.sig'."


@utils.in_tempdir
def test_compare_no_matching_sigs(c):
    query = utils.get_test_data('lca/TARA_ASE_MAG_00031.sig')

    with pytest.raises(ValueError) as exc:
        c.last_result.status, c.last_result.out, c.last_result.err = \
            c.run_sourmash('compare', '-k', '100', query, fail_ok=True)

    print(c.last_result.out)
    print(c.last_result.err)
    assert c.last_result.status
    assert 'warning: no signatures loaded at given ksize/molecule type' in c.last_result.err
    assert 'no signatures found! exiting.' in c.last_result.err


def test_compare_deduce_molecule():
    # deduce DNA vs protein from query, if it is unique
    with utils.TempDirectory() as location:
        testdata1 = utils.get_test_data('short.fa')
        testdata2 = utils.get_test_data('short2.fa')
        status, out, err = utils.runscript('sourmash',
                                           ['compute', '-k', '30',
                                            '--no-dna', '--protein',
                                            testdata1, testdata2],
                                           in_directory=location)

        status, out, err = utils.runscript('sourmash',
                                           ['compare', 'short.fa.sig',
                                            'short2.fa.sig'],
                                           in_directory=location)
        print(status, out, err)
        assert 'min similarity in matrix: 0.91' in out


def test_compare_choose_molecule_dna():
    # choose molecule type
    with utils.TempDirectory() as location:
        testdata1 = utils.get_test_data('short.fa')
        testdata2 = utils.get_test_data('short2.fa')
        status, out, err = utils.runscript('sourmash',
                                           ['compute', '-k', '30',
                                            '--dna', '--protein',
                                            testdata1, testdata2],
                                           in_directory=location)

        status, out, err = utils.runscript('sourmash',
                                           ['compare', '--dna', 'short.fa.sig',
                                            'short2.fa.sig'],
                                           in_directory=location)
        print(status, out, err)
        assert 'min similarity in matrix: 0.938' in out


def test_compare_choose_molecule_protein():
    # choose molecule type
    with utils.TempDirectory() as location:
        testdata1 = utils.get_test_data('short.fa')
        testdata2 = utils.get_test_data('short2.fa')
        status, out, err = utils.runscript('sourmash',
                                           ['compute', '-k', '30',
                                            '--dna', '--protein',
                                            testdata1, testdata2],
                                           in_directory=location)

        status, out, err = utils.runscript('sourmash',
                                           ['compare', '--protein', 'short.fa.sig',
                                            'short2.fa.sig'],
                                           in_directory=location)
        print(status, out, err)
        assert 'min similarity in matrix: 0.91' in out


def test_compare_no_choose_molecule_fail():
    # choose molecule type
    with utils.TempDirectory() as location:
        testdata1 = utils.get_test_data('short.fa')
        testdata2 = utils.get_test_data('short2.fa')
        status, out, err = utils.runscript('sourmash',
                                           ['compute', '-k', '30',
                                            '--dna',
                                            testdata1],
                                           in_directory=location)
        status, out, err = utils.runscript('sourmash',
                                           ['compute', '-k', '90',
                                            '--no-dna', '--protein',
                                            testdata2],
                                           in_directory=location)

        status, out, err = utils.runscript('sourmash',
                                           ['compare', 'short.fa.sig',
                                            'short2.fa.sig'],
                                           in_directory=location,
                                           fail_ok=True)

        assert 'multiple molecule types loaded; please specify' in err
        assert status != 0


def test_compare_deduce_ksize():
    # deduce ksize, if it is unique
    with utils.TempDirectory() as location:
        testdata1 = utils.get_test_data('short.fa')
        testdata2 = utils.get_test_data('short2.fa')
        status, out, err = utils.runscript('sourmash',
                                           ['compute', '-k', '29',
                                            testdata1, testdata2],
                                           in_directory=location)

        status, out, err = utils.runscript('sourmash',
                                           ['compare', 'short.fa.sig',
                                            'short2.fa.sig'],
                                           in_directory=location)
        print(status, out, err)
        assert 'min similarity in matrix: 0.938' in out


def test_search_deduce_molecule():
    # deduce DNA vs protein from query, if it is unique
    with utils.TempDirectory() as location:
        testdata1 = utils.get_test_data('short.fa')
        testdata2 = utils.get_test_data('short2.fa')
        status, out, err = utils.runscript('sourmash',
                                           ['compute', '-k', '30',
                                            '--no-dna', '--protein',
                                            testdata1, testdata2],
                                           in_directory=location)

        status, out, err = utils.runscript('sourmash',
                                           ['search', 'short.fa.sig',
                                            'short2.fa.sig'],
                                           in_directory=location)
        print(status, out, err)
        assert '1 matches' in out
        assert '(k=10, protein)' in err


def test_search_deduce_ksize():
    # deduce ksize from query, if it is unique
    with utils.TempDirectory() as location:
        testdata1 = utils.get_test_data('short.fa')
        testdata2 = utils.get_test_data('short2.fa')
        status, out, err = utils.runscript('sourmash',
                                           ['compute', '-k', '23',
                                            testdata1, testdata2],
                                           in_directory=location)

        status, out, err = utils.runscript('sourmash',
                                           ['search', 'short.fa.sig',
                                            'short2.fa.sig'],
                                           in_directory=location)
        print(status, out, err)
        assert '1 matches' in out
        assert 'k=23' in err


def test_do_sourmash_index_multik_fail():
    with utils.TempDirectory() as location:
        testdata1 = utils.get_test_data('short.fa')
        testdata2 = utils.get_test_data('short2.fa')
        status, out, err = utils.runscript('sourmash',
                                           ['compute', '-k', '31', testdata1],
                                           in_directory=location)
        status, out, err = utils.runscript('sourmash',
                                           ['compute', '-k', '32', testdata2],
                                           in_directory=location)

        status, out, err = utils.runscript('sourmash',
                                           ['index', 'zzz',
                                            'short.fa.sig',
                                            'short2.fa.sig'],
                                           in_directory=location, fail_ok=True)

        print(status, out, err)
        assert status == -1


def test_do_sourmash_index_multimol_fail():
    with utils.TempDirectory() as location:
        testdata1 = utils.get_test_data('short.fa')
        testdata2 = utils.get_test_data('short2.fa')
        status, out, err = utils.runscript('sourmash',
                                           ['compute', testdata1],
                                           in_directory=location)
        status, out, err = utils.runscript('sourmash',
                                           ['compute', '--protein', '-k', '30',
                                            testdata2],
                                           in_directory=location)

        status, out, err = utils.runscript('sourmash',
                                           ['index', 'zzz',
                                            'short.fa.sig',
                                            'short2.fa.sig'],
                                           in_directory=location, fail_ok=True)

        print(status, out, err)
        assert status == -1


def test_do_sourmash_index_multinum_fail():
    with utils.TempDirectory() as location:
        testdata1 = utils.get_test_data('short.fa')
        testdata2 = utils.get_test_data('short2.fa')
        status, out, err = utils.runscript('sourmash',
                                           ['compute', '-k', '31',
                                               '-n', '500', testdata1],
                                           in_directory=location)
        status, out, err = utils.runscript('sourmash',
                                           ['compute', '-k', '31',
                                               '-n', '1000', testdata2],
                                           in_directory=location)

        status, out, err = utils.runscript('sourmash',
                                           ['index', 'zzz',
                                            'short.fa.sig',
                                            'short2.fa.sig'],
                                           in_directory=location, fail_ok=True)

        print(status, out, err)
        assert status == -1
        assert 'trying to build an SBT with incompatible signatures.' in err


def test_do_sourmash_index_multiscaled_fail():
    with utils.TempDirectory() as location:
        testdata1 = utils.get_test_data('short.fa')
        testdata2 = utils.get_test_data('short2.fa')
        status, out, err = utils.runscript('sourmash',
                                           ['compute', '--scaled',
                                               '10', testdata1],
                                           in_directory=location)
        status, out, err = utils.runscript('sourmash',
                                           ['compute', '--scaled', '1', testdata2],
                                           in_directory=location)

        status, out, err = utils.runscript('sourmash',
                                           ['index', '-k', '31', 'zzz',
                                            'short.fa.sig',
                                            'short2.fa.sig'],
                                           in_directory=location, fail_ok=True)

        print(status, out, err)
        assert status == -1
        assert 'trying to build an SBT with incompatible signatures.' in err


@utils.in_tempdir
def test_do_sourmash_index_multiscaled_rescale(c):
    # test sourmash index --scaled
    testdata1 = utils.get_test_data('short.fa')
    testdata2 = utils.get_test_data('short2.fa')

    c.run_sourmash('compute', '--scaled', '10', testdata1)
    c.run_sourmash('compute', '--scaled', '1', testdata2)

    c.run_sourmash('index', 'zzz',
                   'short.fa.sig',
                   'short2.fa.sig',
                   '-k', '31',
                   '--scaled', '10')

    print(c)
    assert c.last_result.status == 0


@utils.in_tempdir
def test_do_sourmash_index_multiscaled_rescale_fail(c):
    # test sourmash index --scaled with invalid rescaling (10 -> 5)
    testdata1 = utils.get_test_data('short.fa')
    testdata2 = utils.get_test_data('short2.fa')

    c.run_sourmash('compute', '--scaled', '10', testdata1)
    c.run_sourmash('compute', '--scaled', '1', testdata2)
    # this should fail: cannot go from a scaled value of 10 to 5

    with pytest.raises(ValueError) as e:
        c.run_sourmash('index', 'zzz',
                       'short.fa.sig',
                       'short2.fa.sig',
                       '-k', '31',
                       '--scaled', '5')

    print(e.value)
    assert c.last_result.status == -1
    assert 'new scaled 5 is lower than current sample scaled 10' in c.last_result.err


def test_do_sourmash_sbt_search_output():
    with utils.TempDirectory() as location:
        testdata1 = utils.get_test_data('short.fa')
        testdata2 = utils.get_test_data('short2.fa')
        status, out, err = utils.runscript('sourmash',
                                           ['compute', testdata1, testdata2],
                                           in_directory=location)

        status, out, err = utils.runscript('sourmash',
                                           ['index', 'zzz',
                                            'short.fa.sig',
                                            'short2.fa.sig',
                                            '-k', '31'],
                                           in_directory=location)

        assert os.path.exists(os.path.join(location, 'zzz.sbt.zip'))

        status, out, err = utils.runscript('sourmash',
                                           ['search', 'short.fa.sig',
                                            'zzz', '-o', 'foo'],
                                           in_directory=location)
        outfile = open(os.path.join(location, 'foo'))
        output = outfile.read()
        print(output)
        assert 'e26a306d26512' in output
        assert '914591cd1130aa915' in output


# check against a bug in sbt search triggered by incorrect max Jaccard
# calculation.
def test_do_sourmash_sbt_search_check_bug():
    with utils.TempDirectory() as location:
        # mins: 431
        testdata1 = utils.get_test_data('sbt-search-bug/nano.sig')

        # mins: 6264
        testdata2 = utils.get_test_data('sbt-search-bug/bacteroides.sig')

        status, out, err = utils.runscript('sourmash',
                                           ['index', 'zzz',
                                            testdata1, testdata2,
                                            '-k', '31'],
                                           in_directory=location)

        assert os.path.exists(os.path.join(location, 'zzz.sbt.zip'))

        status, out, err = utils.runscript('sourmash',
                                           ['search', testdata1, 'zzz'],
                                           in_directory=location)
        assert '1 matches:' in out

        tree = load_sbt_index(os.path.join(location, 'zzz.sbt.zip'))
        assert tree._nodes[0].metadata['min_n_below'] == 431


def test_do_sourmash_sbt_search_empty_sig():
    with utils.TempDirectory() as location:
        # mins: 431
        testdata1 = utils.get_test_data('sbt-search-bug/nano.sig')

        # mins: 0
        testdata2 = utils.get_test_data('sbt-search-bug/empty.sig')

        status, out, err = utils.runscript('sourmash',
                                           ['index', 'zzz',
                                            testdata1, testdata2,
                                            '-k', '31'],
                                           in_directory=location)

        assert os.path.exists(os.path.join(location, 'zzz.sbt.zip'))

        status, out, err = utils.runscript('sourmash',
                                           ['search', testdata1, 'zzz'],
                                           in_directory=location)
        assert '1 matches:' in out

        tree = load_sbt_index(os.path.join(location, 'zzz.sbt.zip'))
        assert tree._nodes[0].metadata['min_n_below'] == 1


def test_do_sourmash_sbt_move_and_search_output():
    with utils.TempDirectory() as location:
        testdata1 = utils.get_test_data('short.fa')
        testdata2 = utils.get_test_data('short2.fa')
        status, out, err = utils.runscript('sourmash',
                                           ['compute', testdata1, testdata2],
                                           in_directory=location)

        status, out, err = utils.runscript('sourmash',
                                           ['index', 'zzz.sbt.json',
                                            'short.fa.sig',
                                            'short2.fa.sig',
                                            '-k', '31'],
                                           in_directory=location)

        assert os.path.exists(os.path.join(location, 'zzz.sbt.json'))

        print(out)

        with open(os.path.join(location, 'zzz.sbt.json')) as fp:
            d = json.load(fp)
            assert d['storage']['args']['path'] == '.sbt.zzz'

        newpath = os.path.join(location, 'subdir')
        os.mkdir(newpath)

        # move both JSON file and subdirectory.
        shutil.move(os.path.join(location, 'zzz.sbt.json'), newpath)
        shutil.move(os.path.join(location, '.sbt.zzz'), newpath)

        status, out, err = utils.runscript('sourmash',
                                           ['search', '../short.fa.sig',
                                            'zzz.sbt.json', '-o', 'foo'],
                                           in_directory=newpath)
        outfile = open(os.path.join(newpath, 'foo'))
        output = outfile.read()
        print(output)
        assert '914591cd1130aa91' in output
        assert 'e26a306d2651' in output


def test_search_deduce_ksize_and_select_appropriate():
    # deduce ksize from query and select correct signature from DB
    with utils.TempDirectory() as location:
        testdata1 = utils.get_test_data('short.fa')
        testdata2 = utils.get_test_data('short2.fa')
        status, out, err = utils.runscript('sourmash',
                                           ['compute', '-k', '24',
                                            testdata1],
                                           in_directory=location)
        # The DB contains signatres for multiple ksizes
        status, out, err = utils.runscript('sourmash',
                                           ['compute', '-k', '23,24',
                                            testdata2],
                                           in_directory=location)

        status, out, err = utils.runscript('sourmash',
                                           ['search', 'short.fa.sig',
                                            'short2.fa.sig'],
                                           in_directory=location)
        print(status, out, err)
        assert '1 matches' in out
        assert 'k=24' in err


def test_search_deduce_ksize_not_unique():
    # deduce ksize from query, fail because it is not unique
    with utils.TempDirectory() as location:
        testdata1 = utils.get_test_data('short.fa')
        testdata2 = utils.get_test_data('short2.fa')
        status, out, err = utils.runscript('sourmash',
                                           ['compute', '-k', '23,25',
                                            testdata1, testdata2],
                                           in_directory=location)

        status, out, err = utils.runscript('sourmash',
                                           ['search', 'short.fa.sig',
                                            'short2.fa.sig'],
                                           in_directory=location,
                                           fail_ok=True)
        print(status, out, err)
        assert status == -1
        assert '2 signatures matching ksize' in err


@utils.in_tempdir
def test_search_deduce_ksize_no_match(c):
    # no matching sigs in search sig list
    testdata1 = utils.get_test_data('short.fa')
    testdata2 = utils.get_test_data('short2.fa')

    c.run_sourmash('compute', '-k', '23', testdata1)
    c.run_sourmash('compute', '-k', '25', testdata2)

    with pytest.raises(ValueError) as exc:
        c.run_sourmash('search', 'short.fa.sig', 'short2.fa.sig')
    assert "no compatible signatures found in 'short2.fa.sig'" in str(exc.value)


def test_search_deduce_ksize_vs_user_specified():
    # user specified ksize is not available
    with utils.TempDirectory() as location:
        testdata1 = utils.get_test_data('short.fa')
        testdata2 = utils.get_test_data('short2.fa')
        status, out, err = utils.runscript('sourmash',
                                           ['compute', '-k', '23',
                                            testdata1, testdata2],
                                           in_directory=location)

        status, out, err = utils.runscript('sourmash',
                                           ['search', '-k', '24',
                                            'short.fa.sig', 'short2.fa.sig'],
                                           in_directory=location,
                                           fail_ok=True)
        print(status, out, err)
        assert status == -1
        assert '0 signatures matching ksize' in err


def test_search_containment():
    # search with --containment in signatures
    with utils.TempDirectory() as location:
        testdata1 = utils.get_test_data('short.fa')
        testdata2 = utils.get_test_data('short2.fa')
        status, out, err = utils.runscript('sourmash',
                                           ['compute', testdata1, testdata2,
                                            '--scaled', '1'],
                                           in_directory=location)

        status, out, err = utils.runscript('sourmash',
                                           ['search', 'short.fa.sig',
                                            'short2.fa.sig', '--containment'],
                                           in_directory=location)
        print(status, out, err)
        assert '1 matches' in out
        assert '95.6%' in out


def test_search_containment_sbt():
    # search with --containment in an SBT
    with utils.TempDirectory() as location:
        testdata1 = utils.get_test_data('short.fa')
        testdata2 = utils.get_test_data('short2.fa')
        status, out, err = utils.runscript('sourmash',
                                           ['compute', testdata1, testdata2,
                                            '--scaled', '1'],
                                           in_directory=location)

        status, out, err = utils.runscript('sourmash',
                                           ['index', '-k', '31', 'zzz',
                                            'short2.fa.sig'],
                                           in_directory=location)

        assert os.path.exists(os.path.join(location, 'zzz.sbt.zip'))
        status, out, err = utils.runscript('sourmash',
                                           ['search', 'short.fa.sig',
                                            'zzz', '--containment'],
                                           in_directory=location)
        print(status, out, err)
        assert '1 matches' in out
        assert '95.6%' in out


def test_search_containment_s10():
    # check --containment for s10/s10-small
    with utils.TempDirectory() as location:
        q1 = utils.get_test_data('scaled/genome-s10.fa.gz.sig')
        q2 = utils.get_test_data('scaled/genome-s10-small.fa.gz.sig')
        status, out, err = utils.runscript('sourmash',
                                           ['search', q1, q2, '--containment'],
                                           in_directory=location)
        print(status, out, err)
        assert '1 matches' in out
        assert '16.7%' in out


@utils.in_thisdir
def test_search_containment_s10_no_max(c):
    # check --containment for s10/s10-small
    q1 = utils.get_test_data('scaled/genome-s10.fa.gz.sig')
    q2 = utils.get_test_data('scaled/genome-s10-small.fa.gz.sig')

    with pytest.raises(ValueError) as exc:
        c.run_sourmash('search', q1, q2, '--containment',
                       '--max-containment')

    print(c.last_result.out)
    print(c.last_result.err)
    assert "ERROR: cannot specify both --containment and --max-containment!" in c.last_result.err


def test_search_max_containment_s10_pairwise():
    # check --containment for s10/s10-small
    with utils.TempDirectory() as location:
        q1 = utils.get_test_data('scaled/genome-s10.fa.gz.sig')
        q2 = utils.get_test_data('scaled/genome-s10-small.fa.gz.sig')
        status, out, err = utils.runscript('sourmash',
                                           ['search', q1, q2,
                                            '--max-containment'],
                                           in_directory=location)
        print(status, out, err)
        assert '1 matches' in out
        assert '100.0%' in out


def test_search_containment_s10_siglist():
    # check --containment for s10/s10-small
    with utils.TempDirectory() as location:
        q1 = utils.get_test_data('scaled/genome-s10.fa.gz.sig')
        q2 = utils.get_test_data('scaled/*.sig')
        q2 = glob.glob(q2)
        status, out, err = utils.runscript('sourmash',
                                           ['search', q1, *q2,
                                            '--containment'],
                                           in_directory=location)
        print(status, out, err)
        assert '3 matches' in out
        assert ' 16.7%       ../genome-s10-small.fa.gz' in out
        assert '100.0%       ../genome-s10.fa.gz' in out
        assert '100.0%       ../genome-s10+s11.fa.gz' in out


def test_search_max_containment_s10_siglist():
    # check --max-containment for s10/s10-small
    with utils.TempDirectory() as location:
        q1 = utils.get_test_data('scaled/genome-s10.fa.gz.sig')
        q2 = utils.get_test_data('scaled/*.sig')
        q2 = glob.glob(q2)
        status, out, err = utils.runscript('sourmash',
                                           ['search', q1, *q2,
                                            '--max-containment'],
                                           in_directory=location)
        print(status, out, err)
        assert '3 matches' in out
        assert '100.0%       ../genome-s10-small.fa.gz' in out
        assert '100.0%       ../genome-s10.fa.gz' in out
        assert '100.0%       ../genome-s10+s11.fa.gz' in out


def test_search_containment_s10_sbt():
    # check --containment for s10/s10-small
    with utils.TempDirectory() as location:
        q1 = utils.get_test_data('scaled/genome-s10.fa.gz.sig')
        q2 = utils.get_test_data('scaled/all.sbt.zip')
        status, out, err = utils.runscript('sourmash',
                                           ['search', q1, q2,
                                            '--containment'],
                                           in_directory=location)
        print(status, out, err)
        assert '3 matches' in out
        assert '100.0%       ../genome-s10+s11.fa.gz' in out
        assert '100.0%       ../genome-s10.fa.gz' in out
        assert ' 16.7%       ../genome-s10-small.fa.gz' in out


def test_search_containment_s10_sbt_best_only():
    # check --containment for s10/s10-small
    with utils.TempDirectory() as location:
        q1 = utils.get_test_data('scaled/genome-s10.fa.gz.sig')
        q2 = utils.get_test_data('scaled/all.sbt.zip')

        status, out, err = utils.runscript('sourmash',
                                           ['search', q1, q2,
                                            '--containment', '--best-only'],
                                           in_directory=location, fail_ok=True)

        print(out)
        print(err)

        assert '100.0%       ' in out # there are at least two perfect matches!

        assert status == 0


def test_search_containment_s10_sbt_empty():
    # check --containment for s10/s10-small at absurd scaled/empty mh
    with utils.TempDirectory() as location:
        q1 = utils.get_test_data('scaled/genome-s10.fa.gz.sig')
        q2 = utils.get_test_data('scaled/all.sbt.zip')
        status, out, err = utils.runscript('sourmash',
                                           ['search', q1, q2,
                                            '--scaled', '1e7',
                                            '--containment'],
                                           in_directory=location)
        print(status, out, err)
        assert '0 matches' in out


def test_search_max_containment_s10_sbt():
    # check --max-containment for s10/s10-small
    with utils.TempDirectory() as location:
        q1 = utils.get_test_data('scaled/genome-s10.fa.gz.sig')
        q2 = utils.get_test_data('scaled/all.sbt.zip')
        status, out, err = utils.runscript('sourmash',
                                           ['search', q1, q2,
                                            '--max-containment'],
                                           in_directory=location)
        print(status, out, err)
        assert '3 matches' in out
        assert '100.0%       ../genome-s10-small.fa.gz' in out
        assert '100.0%       ../genome-s10.fa.gz' in out
        assert '100.0%       ../genome-s10+s11.fa.gz' in out


def test_search_max_containment_s10_sbt_best_only():
    # check --max-containment for s10/s10-small
    with utils.TempDirectory() as location:
        q1 = utils.get_test_data('scaled/genome-s10.fa.gz.sig')
        q2 = utils.get_test_data('scaled/all.sbt.zip')
        status, out, err = utils.runscript('sourmash',
                                           ['search', q1, q2,
                                            '--max-containment',
                                            '--best-only'],
                                           in_directory=location, fail_ok=True)

        print(out)
        print(err)

        assert status == 0


def test_search_max_containment_s10_sbt_empty():
    # check --max-containment for s10/s10-small at absurd scaled/empty mh.
    with utils.TempDirectory() as location:
        q1 = utils.get_test_data('scaled/genome-s10.fa.gz.sig')
        q2 = utils.get_test_data('scaled/all.sbt.zip')
        status, out, err = utils.runscript('sourmash',
                                           ['search', q1, q2,
                                            '--scaled', '1e7',
                                            '--max-containment'],
                                           in_directory=location)
        print(status, out, err)
        assert '0 matches' in out


def test_search_containment_s10_lca():
    # check --containment for s10/s10-small
    with utils.TempDirectory() as location:
        q1 = utils.get_test_data('scaled/genome-s10.fa.gz.sig')
        q2 = utils.get_test_data('scaled/all.lca.json')
        status, out, err = utils.runscript('sourmash',
                                           ['search', q1, q2,
                                            '--containment'],
                                           in_directory=location)
        print(status, out, err)
        assert '3 matches' in out
        assert '100.0%       455c2f95' in out
        assert '100.0%       684aa226' in out
        assert ' 16.7%       7f7835d2' in out


def test_search_max_containment_s10_lca():
    # check --max-containment for s10/s10-small
    with utils.TempDirectory() as location:
        q1 = utils.get_test_data('scaled/genome-s10.fa.gz.sig')
        q2 = utils.get_test_data('scaled/all.lca.json')
        status, out, err = utils.runscript('sourmash',
                                           ['search', q1, q2,
                                            '--max-containment'],
                                           in_directory=location)
        print(status, out, err)
        assert '3 matches' in out
        assert '100.0%       455c2f95' in out
        assert '100.0%       684aa226' in out
        assert '100.0%       7f7835d2' in out


def test_search_gzip():
    with utils.TempDirectory() as location:
        testdata1 = utils.get_test_data('short.fa')
        testdata2 = utils.get_test_data('short2.fa')
        status, out, err = utils.runscript('sourmash',
                                           ['compute', testdata1, testdata2],
                                           in_directory=location)

        data = open(os.path.join(location, 'short.fa.sig'), 'rb').read()
        with gzip.open(os.path.join(location, 'zzz.gz'), 'wb') as fp:
            fp.write(data)

        data = open(os.path.join(location, 'short2.fa.sig'), 'rb').read()
        with gzip.open(os.path.join(location, 'yyy.gz'), 'wb') as fp:
            fp.write(data)

        status, out, err = utils.runscript('sourmash',
                                           ['search', 'zzz.gz',
                                            'yyy.gz'],
                                           in_directory=location)
        print(status, out, err)
        assert '1 matches' in out
        assert '93.0%' in out


def test_search_2():
    with utils.TempDirectory() as location:
        testdata1 = utils.get_test_data('short.fa')
        testdata2 = utils.get_test_data('short2.fa')
        testdata3 = utils.get_test_data('short3.fa')
        status, out, err = utils.runscript('sourmash',
                                           ['compute', testdata1, testdata2,
                                            testdata3],
                                           in_directory=location)

        status, out, err = utils.runscript('sourmash',
                                           ['search', 'short.fa.sig',
                                            'short2.fa.sig', 'short3.fa.sig'],
                                           in_directory=location)
        print(status, out, err)
        assert '2 matches' in out
        assert '93.0%' in out
        assert '89.6%' in out


def test_search_3():
    with utils.TempDirectory() as location:
        testdata1 = utils.get_test_data('short.fa')
        testdata2 = utils.get_test_data('short2.fa')
        testdata3 = utils.get_test_data('short3.fa')
        status, out, err = utils.runscript('sourmash',
                                           ['compute', testdata1, testdata2,
                                            testdata3],
                                           in_directory=location)

        status, out, err = utils.runscript('sourmash',
                                           ['search', '-n', '1',
                                            'short.fa.sig',
                                            'short2.fa.sig', 'short3.fa.sig'],
                                           in_directory=location)
        print(status, out, err)
        assert '2 matches; showing first 1' in out


def test_search_4():
    with utils.TempDirectory() as location:
        testdata1 = utils.get_test_data('short.fa')
        testdata2 = utils.get_test_data('short2.fa')
        testdata3 = utils.get_test_data('short3.fa')
        status, out, err = utils.runscript('sourmash',
                                           ['compute', testdata1, testdata2,
                                            testdata3],
                                           in_directory=location)

        status, out, err = utils.runscript('sourmash',
                                           ['search', '-n', '0',
                                            'short.fa.sig',
                                            'short2.fa.sig', 'short3.fa.sig'],
                                           in_directory=location)
        print(status, out, err)
        assert '2 matches:' in out
        assert 'short2.fa' in out
        assert 'short3.fa' in out


@utils.in_tempdir
def test_index_metagenome_fromfile(c):
    # test index --from-file
    testdata_glob = utils.get_test_data('gather/GCF*.sig')
    testdata_sigs = glob.glob(testdata_glob)

    query_sig = utils.get_test_data('gather/combined.sig')

    # construct a file list
    with open(c.output('sig.list'), 'wt') as fp:
        fp.write("\n".join(testdata_sigs))

    cmd = ['index', 'gcf_all', testdata_sigs[0], '-k', '21',
           '--from-file', c.output('sig.list')]
    c.run_sourmash(*cmd)

    assert os.path.exists(c.output('gcf_all.sbt.zip'))

    cmd = 'search {} gcf_all -k 21'.format(query_sig)
    cmd = cmd.split()
    c.run_sourmash(*cmd)

    out = c.last_result.out
    print(out)
    print(c.last_result.err)

    assert ' 33.2%       NC_003198.1 Salmonella enterica subsp. enterica serovar T...' in out
    assert '12 matches; showing first 3:' in out

@utils.in_tempdir
def test_index_metagenome_fromfile_no_cmdline_sig(c):
    # test index --from-file
    testdata_glob = utils.get_test_data('gather/GCF*.sig')
    testdata_sigs = glob.glob(testdata_glob)

    query_sig = utils.get_test_data('gather/combined.sig')

    # construct a file list
    with open(c.output('sig.list'), 'wt') as fp:
        fp.write("\n".join(testdata_sigs))

    cmd = ['index', 'gcf_all', '-k', '21',
           '--from-file', c.output('sig.list')]
    c.run_sourmash(*cmd)

    assert os.path.exists(c.output('gcf_all.sbt.zip'))

    cmd = 'search {} gcf_all -k 21'.format(query_sig)
    cmd = cmd.split()
    c.run_sourmash(*cmd)

    out = c.last_result.out
    print(out)
    print(c.last_result.err)

    assert ' 33.2%       NC_003198.1 Salmonella enterica subsp. enterica serovar T...' in out
    assert '12 matches; showing first 3:' in out


def test_search_metagenome():
    with utils.TempDirectory() as location:
        testdata_glob = utils.get_test_data('gather/GCF*.sig')
        testdata_sigs = glob.glob(testdata_glob)

        query_sig = utils.get_test_data('gather/combined.sig')

        cmd = ['index', 'gcf_all']
        cmd.extend(testdata_sigs)
        cmd.extend(['-k', '21'])

        status, out, err = utils.runscript('sourmash', cmd,
                                           in_directory=location)

        assert os.path.exists(os.path.join(location, 'gcf_all.sbt.zip'))

        cmd = 'search {} gcf_all -k 21'.format(query_sig)
        status, out, err = utils.runscript('sourmash', cmd.split(' '),
                                           in_directory=location)

        print(out)
        print(err)

        assert ' 33.2%       NC_003198.1 Salmonella enterica subsp. enterica serovar T...' in out
        assert '12 matches; showing first 3:' in out


def test_search_metagenome_traverse():
    with utils.TempDirectory() as location:
        testdata_dir = utils.get_test_data('gather')

        query_sig = utils.get_test_data('gather/combined.sig')

        cmd = 'search {} {} -k 21'
        cmd = cmd.format(query_sig, testdata_dir)
        status, out, err = utils.runscript('sourmash', cmd.split(' '),
                                           in_directory=location)

        print(out)
        print(err)

        assert ' 33.2%       NC_003198.1 Salmonella enterica subsp. enterica serovar T...' in out
        assert '13 matches; showing first 3:' in out


def test_search_metagenome_traverse_check_csv():
    # this test confirms that the CSV 'filename' output for signatures loaded
    # via directory traversal properly contains the actual path to the
    # signature file from which the signature was loaded.
    with utils.TempDirectory() as location:
        testdata_dir = utils.get_test_data('gather')

        query_sig = utils.get_test_data('gather/combined.sig')
        out_csv = os.path.join(location, 'out.csv')

        cmd = f'search {query_sig} {testdata_dir} -k 21 -o {out_csv}'
        status, out, err = utils.runscript('sourmash', cmd.split(' '),
                                           in_directory=location)

        print(out)
        print(err)

        with open(out_csv, 'rt') as fp:
            prefix_len = len(testdata_dir)
            r = csv.DictReader(fp)
            for row in r:
                filename = row['filename']
                assert filename.startswith(testdata_dir)
                # should have full path to file sig was loaded from
                assert len(filename) > prefix_len

        assert ' 33.2%       NC_003198.1 Salmonella enterica subsp. enterica serovar T...' in out
        assert '13 matches; showing first 3:' in out


@utils.in_thisdir
def test_search_incompatible(c):
    num_sig = utils.get_test_data('num/47.fa.sig')
    scaled_sig = utils.get_test_data('47.fa.sig')

    with pytest.raises(ValueError) as exc:
        c.run_sourmash("search", scaled_sig, num_sig, fail_ok=True)
    assert c.last_result.status != 0
    print(c.last_result.out)
    print(c.last_result.err)

    assert "no compatible signatures found in " in c.last_result.err


@utils.in_tempdir
def test_search_traverse_incompatible(c):
    # build a directory with some signatures in it, search for compatible
    # signatures.
    searchdir = c.output('searchme')
    os.mkdir(searchdir)

    num_sig = utils.get_test_data('num/47.fa.sig')
    scaled_sig = utils.get_test_data('47.fa.sig')
    shutil.copyfile(num_sig, c.output('searchme/num.sig'))
    shutil.copyfile(scaled_sig, c.output('searchme/scaled.sig'))

    c.run_sourmash("search", scaled_sig, c.output('searchme'))
    assert '100.0%       NC_009665.1 Shewanella baltica OS185, complete genome' in c.last_result.out


# explanation: you cannot downsample a scaled SBT to match a scaled
# signature, so make sure that when you try such a search, it fails!
# (you *can* downsample a signature to match an SBT.)
def test_search_metagenome_downsample():
    with utils.TempDirectory() as location:
        testdata_glob = utils.get_test_data('gather/GCF*.sig')
        testdata_sigs = glob.glob(testdata_glob)

        query_sig = utils.get_test_data('gather/combined.sig')

        cmd = ['index', 'gcf_all']
        cmd.extend(testdata_sigs)
        cmd.extend(['-k', '21'])

        status, out, err = utils.runscript('sourmash', cmd,
                                           in_directory=location)

        assert os.path.exists(os.path.join(location, 'gcf_all.sbt.zip'))

        cmd = 'search {} gcf_all -k 21 --scaled 100000'.format(query_sig)
        status, out, err = utils.runscript('sourmash', cmd.split(' '),
                                           in_directory=location, fail_ok=True)
        assert status == -1

        print(out)
        print(err)

        assert "ERROR: cannot use 'gcf_all' for this query." in err
        assert "search scaled value 100000 is less than database scaled value of 10000" in err


def test_search_metagenome_downsample_containment():
    with utils.TempDirectory() as location:
        testdata_glob = utils.get_test_data('gather/GCF*.sig')
        testdata_sigs = glob.glob(testdata_glob)

        query_sig = utils.get_test_data('gather/combined.sig')

        cmd = ['index', 'gcf_all']
        cmd.extend(testdata_sigs)
        cmd.extend(['-k', '21'])

        status, out, err = utils.runscript('sourmash', cmd,
                                           in_directory=location)

        assert os.path.exists(os.path.join(location, 'gcf_all.sbt.zip'))

        cmd = 'search {} gcf_all -k 21 --scaled 100000 --containment'
        cmd = cmd.format(query_sig)
        status, out, err = utils.runscript('sourmash', cmd.split(' '),
                                           in_directory=location)

        print(out)
        print(err)

        assert ' 32.9%       NC_003198.1 Salmonella enterica subsp. enterica serovar T...' in out
        assert '12 matches; showing first 3:' in out


@utils.in_tempdir
def test_search_metagenome_downsample_index(c):
    # does same search as search_metagenome_downsample_containment but
    # rescales during indexing
    #
    # for now, this test should fail; we need to clean up some internal
    # stuff before we can properly implement this!
    #
    testdata_glob = utils.get_test_data('gather/GCF*.sig')
    testdata_sigs = glob.glob(testdata_glob)

    query_sig = utils.get_test_data('gather/combined.sig')

    # downscale during indexing, rather than during search.
    c.run_sourmash('index', 'gcf_all', *testdata_sigs, '-k', '21',
                   '--scaled', '100000')

    assert os.path.exists(c.output('gcf_all.sbt.zip'))

    c.run_sourmash('search', query_sig, 'gcf_all', '-k', '21',
                   '--containment')
    print(c)

    assert ' 32.9%       NC_003198.1 Salmonella enterica subsp. enterica serovar T...' in str(
        c)
    assert ' 29.7%       NC_003197.2 Salmonella enterica subsp. enterica serovar T...' in str(
        c)
    assert '12 matches; showing first 3:' in str(c)


def test_mash_csv_to_sig():
    with utils.TempDirectory() as location:
        testdata1 = utils.get_test_data('short.fa.msh.dump')
        testdata2 = utils.get_test_data('short.fa')

        status, out, err = utils.runscript('sourmash', ['import_csv',
                                                        testdata1,
                                                        '-o', 'xxx.sig'],
                                           in_directory=location)

        status, out, err = utils.runscript('sourmash',
                                           ['compute', '-k', '31',
                                            '-n', '970', testdata2],
                                           in_directory=location)

        status, out, err = utils.runscript('sourmash',
                                           ['search', '-k', '31',
                                            'short.fa.sig', 'xxx.sig'],
                                           in_directory=location)
        print(status, out, err)
        assert '1 matches:' in out
        assert '100.0%       short.fa' in out


def test_do_sourmash_index_bad_args():
    with utils.TempDirectory() as location:
        testdata1 = utils.get_test_data('short.fa')
        testdata2 = utils.get_test_data('short2.fa')
        status, out, err = utils.runscript('sourmash',
                                           ['compute', testdata1, testdata2],
                                           in_directory=location)

        status, out, err = utils.runscript('sourmash',
                                           ['index', 'zzz',
                                            'short.fa.sig',
                                            'short2.fa.sig',
                                            '-k', '31',
                                            '--dna', '--protein'],
                                           in_directory=location, fail_ok=True)

        print(out, err)
        assert 'cannot specify more than one of --dna/--rna/--protein/--hp/--dayhoff' in err
        assert status != 0


def test_do_sourmash_sbt_search():
    with utils.TempDirectory() as location:
        testdata1 = utils.get_test_data('short.fa')
        testdata2 = utils.get_test_data('short2.fa')
        status, out, err = utils.runscript('sourmash',
                                           ['compute', testdata1, testdata2],
                                           in_directory=location)

        status, out, err = utils.runscript('sourmash',
                                           ['index', 'zzz',
                                            'short.fa.sig',
                                            'short2.fa.sig',
                                            '-k', '31'],
                                           in_directory=location)

        assert os.path.exists(os.path.join(location, 'zzz.sbt.zip'))

        status, out, err = utils.runscript('sourmash',
                                           ['search', 'short.fa.sig',
                                            'zzz'],
                                           in_directory=location)
        print(out)

        assert 'short.fa' in out
        assert 'short2.fa' in out


def test_do_sourmash_sbt_search_wrong_ksize():
    with utils.TempDirectory() as location:
        testdata1 = utils.get_test_data('short.fa')
        testdata2 = utils.get_test_data('short2.fa')
        status, out, err = utils.runscript('sourmash',
                                           ['compute', testdata1, testdata2,
                                            '-k', '31,51'],
                                           in_directory=location)

        status, out, err = utils.runscript('sourmash',
                                           ['index', 'zzz',
                                            'short.fa.sig',
                                            'short2.fa.sig',
                                            '-k', '31'],
                                           in_directory=location)

        assert os.path.exists(os.path.join(location, 'zzz.sbt.zip'))

        status, out, err = utils.runscript('sourmash',
                                           ['search', '-k', '51',
                                            'short.fa.sig', 'zzz'],
                                           in_directory=location,
                                           fail_ok=True)

        assert status == -1
        print(out)
        print(err)

        assert "ERROR: cannot use 'zzz' for this query." in err
        assert "search ksize 51 is different from database ksize 31" in err


def test_do_sourmash_sbt_search_multiple():
    with utils.TempDirectory() as location:
        testdata1 = utils.get_test_data('short.fa')
        testdata2 = utils.get_test_data('short2.fa')
        status, out, err = utils.runscript('sourmash',
                                           ['compute', testdata1, testdata2],
                                           in_directory=location)

        status, out, err = utils.runscript('sourmash',
                                           ['index', 'zzz',
                                            'short.fa.sig',
                                            '-k', '31'],
                                           in_directory=location)

        assert os.path.exists(os.path.join(location, 'zzz.sbt.zip'))

        status, out, err = utils.runscript('sourmash',
                                           ['index', 'zzz2',
                                            'short2.fa.sig',
                                            '-k', '31'],
                                           in_directory=location)

        assert os.path.exists(os.path.join(location, 'zzz2.sbt.zip'))

        status, out, err = utils.runscript('sourmash',
                                           ['search', 'short.fa.sig',
                                            'zzz', 'zzz2'],
                                           in_directory=location)
        print(out)

        assert 'short.fa' in out
        assert 'short2.fa' in out


def test_do_sourmash_sbt_search_and_sigs():
    # search an SBT and a signature at same time.
    with utils.TempDirectory() as location:
        testdata1 = utils.get_test_data('short.fa')
        testdata2 = utils.get_test_data('short2.fa')
        status, out, err = utils.runscript('sourmash',
                                           ['compute', testdata1, testdata2],
                                           in_directory=location)

        status, out, err = utils.runscript('sourmash',
                                           ['index', 'zzz',
                                            'short.fa.sig',
                                            '-k', '31'],
                                           in_directory=location)

        assert os.path.exists(os.path.join(location, 'zzz.sbt.zip'))

        status, out, err = utils.runscript('sourmash',
                                           ['search', 'short.fa.sig',
                                            'zzz', 'short2.fa.sig'],
                                           in_directory=location)
        print(out)

        assert 'short.fa' in out
        assert 'short2.fa' in out


def test_do_sourmash_sbt_search_downsample():
    with utils.TempDirectory() as location:
        testdata1 = utils.get_test_data('short.fa')
        testdata2 = utils.get_test_data('short2.fa')
        status, out, err = utils.runscript('sourmash',
                                           ['compute', testdata1, testdata2,
                                            '--scaled=10'],
                                           in_directory=location)

        testdata1 = utils.get_test_data('short.fa')
        status, out, err = utils.runscript('sourmash',
                                           ['compute', testdata1,
                                            '--scaled=5', '-o', 'query.sig'],
                                           in_directory=location)

        status, out, err = utils.runscript('sourmash',
                                           ['index', '-k', '31', 'zzz',
                                            'short.fa.sig',
                                            'short2.fa.sig'],
                                           in_directory=location)

        assert os.path.exists(os.path.join(location, 'zzz.sbt.zip'))

        status, out, err = utils.runscript('sourmash',
                                           ['search', 'query.sig', 'zzz'],
                                           in_directory=location)
        print(out)

        assert 'short.fa' in out
        assert 'short2.fa' in out


def test_do_sourmash_sbt_search_downsample_2():
    with utils.TempDirectory() as location:
        testdata1 = utils.get_test_data('lca-root/TARA_MED_MAG_00029.fa.sig')
        testdata2 = utils.get_test_data('lca-root/TOBG_MED-875.fna.gz.sig')

        sbtname = 'foo'

        status, out, err = utils.runscript('sourmash',
                                           ['index', '-k', '31', sbtname,
                                            testdata2],
                                           in_directory=location)
        assert status == 0

        status, out, err = utils.runscript('sourmash',
                                           ['search', testdata1, sbtname,
                                            '--scaled=100000',
                                            '--threshold=0.01'],
                                           in_directory=location, fail_ok=True)
        assert status == -1
        print(out)
        print(err)
        assert "ERROR: cannot use 'foo' for this query." in err
        assert "search scaled value 100000 is less than database scaled value of 2000" in err


@utils.in_tempdir
def test_do_sourmash_index_abund(c):
    # 'sourmash index' should flatten signatures w/track_abund.
    testdata2 = utils.get_test_data('lca-root/TOBG_MED-875.fna.gz.sig')

    with open(testdata2, 'rt') as fp:
        ss = sourmash.load_one_signature(testdata2, ksize=31)
        assert ss.minhash.track_abundance == True

    sbtname = 'foo'

    c.run_sourmash('index', '-k', '31', sbtname, testdata2)

    for kk in sourmash.load_file_as_signatures(c.output(sbtname)):
        assert kk.minhash.track_abundance == False


def test_do_sourmash_index_single():
    with utils.TempDirectory() as location:
        testdata1 = utils.get_test_data('short.fa')
        testdata2 = utils.get_test_data('short2.fa')
        status, out, err = utils.runscript('sourmash',
                                           ['compute', testdata1, testdata2],
                                           in_directory=location)

        status, out, err = utils.runscript('sourmash',
                                           ['index', '-k', '31', 'zzz',
                                            'short.fa.sig'],
                                           in_directory=location)

        assert os.path.exists(os.path.join(location, 'zzz.sbt.zip'))

        status, out, err = utils.runscript('sourmash',
                                           ['search', 'short.fa.sig',
                                            'zzz'],
                                           in_directory=location)
        print(out)

        assert 'short.fa' in out


def test_do_sourmash_sbt_search_selectprot():
    # index should fail when run on signatures with multiple types
    with utils.TempDirectory() as location:
        testdata1 = utils.get_test_data('short.fa')
        testdata2 = utils.get_test_data('short2.fa')

        args = ['compute', testdata1, testdata2,
                '--protein', '--dna', '-k', '30']
        status, out, err = utils.runscript('sourmash', args,
                                           in_directory=location)

        args = ['index', '-k', '31', 'zzz', 'short.fa.sig', 'short2.fa.sig']
        status, out, err = utils.runscript('sourmash', args,
                                           in_directory=location, fail_ok=True)

        print(out)
        print(err)
        assert status != 0


def test_do_sourmash_sbt_search_dnaprotquery():
    # sbt_search should fail if non-single query sig given
    with utils.TempDirectory() as location:
        testdata1 = utils.get_test_data('short.fa')
        testdata2 = utils.get_test_data('short2.fa')

        args = ['compute', testdata1, testdata2,
                '--protein', '--dna', '-k', '30']
        status, out, err = utils.runscript('sourmash', args,
                                           in_directory=location)

        args = ['index', 'zzz', 'short.fa.sig', 'short2.fa.sig',
                '--protein']
        status, out, err = utils.runscript('sourmash', args,
                                           in_directory=location)

        assert os.path.exists(os.path.join(location, 'zzz.sbt.zip'))

        args = ['search', 'short.fa.sig', 'zzz']
        status, out, err = utils.runscript('sourmash', args,
                                           in_directory=location, fail_ok=True)
        assert status != 0
        print(out)
        print(err)
        assert 'need exactly one' in err


def test_do_sourmash_index_traverse():
    with utils.TempDirectory() as location:
        testdata1 = utils.get_test_data('short.fa')
        testdata2 = utils.get_test_data('short2.fa')
        status, out, err = utils.runscript('sourmash',
                                           ['compute', testdata1, testdata2],
                                           in_directory=location)

        status, out, err = utils.runscript('sourmash',
                                           ['index', '-k', '31', 'zzz', '.'],
                                           in_directory=location)

        assert os.path.exists(os.path.join(location, 'zzz.sbt.zip'))
        assert 'loaded 2 sigs; saving SBT under' in err

        status, out, err = utils.runscript('sourmash',
                                           ['search', 'short.fa.sig',
                                            'zzz'],
                                           in_directory=location)
        print(out)

        assert 'short.fa' in out
        assert 'short2.fa' in out


@utils.in_tempdir
def test_do_sourmash_index_traverse_force(c):
    # test loading of files that don't end with .sig with -f
    testdata1 = utils.get_test_data('short.fa')
    testdata2 = utils.get_test_data('short2.fa')

    outdir = c.output('sigs')
    os.mkdir(outdir)
    out1 = os.path.join(outdir, 'short1')
    out2 = os.path.join(outdir, 'short2')

    c.run_sourmash('compute', testdata1, '-o', out1)
    c.run_sourmash('compute', testdata2, '-o', out2)

    c.run_sourmash('index', '-k', '31', 'zzz', '.', '-f')

    err = c.last_result.err
    assert os.path.exists(c.output('zzz.sbt.zip'))
    assert 'loaded 2 sigs; saving SBT under' in err

    c.run_sourmash('search', out1, 'zzz')

    out = c.last_result.out
    print(out)

    assert 'short.fa' in out
    assert 'short2.fa' in out


def test_do_sourmash_index_sparseness():
    with utils.TempDirectory() as location:
        testdata1 = utils.get_test_data('short.fa')
        testdata2 = utils.get_test_data('short2.fa')
        status, out, err = utils.runscript('sourmash',
                                           ['compute', testdata1, testdata2],
                                           in_directory=location)

        status, out, err = utils.runscript('sourmash',
                                           ['index', '-k', '31', 'zzz.sbt.json', '.',
                                            '--sparseness', '1.0'],
                                           in_directory=location)

        assert os.path.exists(os.path.join(location, 'zzz.sbt.json'))
        assert 'loaded 2 sigs; saving SBT under' in err

        status, out, err = utils.runscript('sourmash',
                                           ['search', 'short.fa.sig',
                                            'zzz.sbt.json'],
                                           in_directory=location)
        print(out)

        assert len(glob.glob(os.path.join(location, '.sbt.zzz', '*'))) == 2
        assert not glob.glob(os.path.join(location, '.sbt.zzz', '*internal*'))

        assert 'short.fa' in out
        assert 'short2.fa' in out


def test_do_sourmash_sbt_combine():
    with utils.TempDirectory() as location:
        files = [utils.get_test_data(f) for f in utils.SIG_FILES]

        status, out, err = utils.runscript('sourmash',
                                           ['index', '-k', '31', 'zzz'] + files,
                                           in_directory=location)

        assert os.path.exists(os.path.join(location, 'zzz.sbt.zip'))

        status, out, err = utils.runscript('sourmash',
                                           ['sbt_combine', 'joined',
                                            'zzz.sbt.zip', 'zzz.sbt.zip'],
                                           in_directory=location)

        assert os.path.exists(os.path.join(location, 'joined.sbt.zip'))

        filename = os.path.splitext(os.path.basename(utils.SIG_FILES[0]))[0]

        status, out, err = utils.runscript('sourmash',
                                           ['search', files[0], 'zzz'],
                                           in_directory=location)
        print(out)

        # we get notification of signature loading, too - so notify + result.
        assert out.count(filename) == 1

        status, out, err = utils.runscript('sourmash',
                                           ['search', files[0], 'joined'],
                                           in_directory=location)
        print(out)

        assert out.count(filename) == 1


def test_do_sourmash_index_append():
    with utils.TempDirectory() as location:
        testdata1 = utils.get_test_data('short.fa')
        testdata2 = utils.get_test_data('short2.fa')
        testdata3 = utils.get_test_data('short3.fa')
        status, out, err = utils.runscript('sourmash',
                                           ['compute', testdata1,
                                               testdata2, testdata3],
                                           in_directory=location)

        status, out, err = utils.runscript('sourmash',
                                           ['index', '-k', '31', 'zzz',
                                            'short.fa.sig', 'short2.fa.sig'],
                                           in_directory=location)

        assert os.path.exists(os.path.join(location, 'zzz.sbt.zip'))

        sbt_name = os.path.join(location, 'zzz',)
        sig_loc = os.path.join(location, 'short3.fa.sig')
        status, out, err = utils.runscript('sourmash',
                                           ['search', sig_loc, sbt_name])
        print(out)

        assert 'short.fa' in out
        assert 'short2.fa' in out
        assert 'short3.fa' not in out

        status, out, err = utils.runscript('sourmash',
                                           ['index', '-k', '31', '--append',
                                            'zzz',
                                            'short3.fa.sig'],
                                           in_directory=location)

        assert os.path.exists(os.path.join(location, 'zzz.sbt.zip'))

        sbt_name = os.path.join(location, 'zzz',)
        sig_loc = os.path.join(location, 'short3.fa.sig')
        status, out, err = utils.runscript('sourmash',
                                           ['search',
                                            '--threshold', '0.95',
                                            sig_loc, sbt_name])
        print(out)

        assert 'short.fa' not in out
        assert 'short2.fa' in out
        assert 'short3.fa' in out


def test_do_sourmash_sbt_search_otherdir():
    with utils.TempDirectory() as location:
        testdata1 = utils.get_test_data('short.fa')
        testdata2 = utils.get_test_data('short2.fa')
        status, out, err = utils.runscript('sourmash',
                                           ['compute', testdata1, testdata2],
                                           in_directory=location)

        status, out, err = utils.runscript('sourmash',
                                           ['index', '-k', '31', 'xxx/zzz',
                                            'short.fa.sig',
                                            'short2.fa.sig'],
                                           in_directory=location)

        assert os.path.exists(os.path.join(location, 'xxx', 'zzz.sbt.zip'))

        sbt_name = os.path.join(location, 'xxx', 'zzz',)
        sig_loc = os.path.join(location, 'short.fa.sig')
        status, out, err = utils.runscript('sourmash',
                                           ['search', sig_loc, sbt_name])
        print(out)

        assert 'short.fa' in out
        assert 'short2.fa' in out


def test_do_sourmash_sbt_search_scaled_vs_num_1():
    # should not work: scaled query against num tree
    with utils.TempDirectory() as location:
        testdata1 = utils.get_test_data('short.fa')
        testdata2 = utils.get_test_data('short2.fa')

        status, out, err = utils.runscript('sourmash',
                                           ['compute', testdata1],
                                           in_directory=location)

        status, out, err = utils.runscript('sourmash',
                                           ['compute', testdata2,
                                            '--scaled', '1000'],
                                           in_directory=location)

        status, out, err = utils.runscript('sourmash',
                                           ['index', '-k', '31', 'zzz',
                                            'short.fa.sig'],
                                           in_directory=location)

        assert os.path.exists(os.path.join(location, 'zzz.sbt.zip'))

        sbt_name = os.path.join(location, 'zzz',)
        sig_loc = os.path.join(location, 'short2.fa.sig')
        status, out, err = utils.runscript('sourmash',
                                           ['search', sig_loc, sbt_name],
                                           fail_ok=True)

        assert status == -1
        print(out)
        print(err)
        assert "ERROR: cannot use '" in err
        assert "this database was created with 'num' MinHash sketches, not 'scaled'" in err


def test_do_sourmash_sbt_search_scaled_vs_num_2():
    # should not work: num query against scaled tree
    with utils.TempDirectory() as location:
        testdata1 = utils.get_test_data('short.fa')
        testdata2 = utils.get_test_data('short2.fa')

        status, out, err = utils.runscript('sourmash',
                                           ['compute', testdata1],
                                           in_directory=location)

        status, out, err = utils.runscript('sourmash',
                                           ['compute', testdata2,
                                            '--scaled', '1000'],
                                           in_directory=location)

        status, out, err = utils.runscript('sourmash',
                                           ['index', '-k', '31', 'zzz',
                                            'short2.fa.sig'],
                                           in_directory=location)

        assert os.path.exists(os.path.join(location, 'zzz.sbt.zip'))

        sbt_name = os.path.join(location, 'zzz',)
        sig_loc = os.path.join(location, 'short.fa.sig')
        status, out, err = utils.runscript('sourmash',
                                           ['search', sig_loc, sbt_name],
                                           fail_ok=True)

        assert status == -1
        print(out)
        print(err)
        assert "ERROR: cannot use '" in err
        assert "this database was created with 'scaled' MinHash sketches, not 'num'" in err


def test_do_sourmash_sbt_search_scaled_vs_num_3():
    # should not work: scaled query against num signature
    with utils.TempDirectory() as location:
        testdata1 = utils.get_test_data('short.fa')
        testdata2 = utils.get_test_data('short2.fa')

        status, out, err = utils.runscript('sourmash',
                                           ['compute', testdata1],
                                           in_directory=location)

        status, out, err = utils.runscript('sourmash',
                                           ['compute', testdata2,
                                            '--scaled', '1000'],
                                           in_directory=location)

        sig_loc = os.path.join(location, 'short.fa.sig')
        sig_loc2 = os.path.join(location, 'short2.fa.sig')
        status, out, err = utils.runscript('sourmash',
                                           ['search', sig_loc, sig_loc2],
                                           fail_ok=True)

        assert status == -1
        print(out)
        print(err)
        assert "no compatible signatures found in " in err


def test_do_sourmash_sbt_search_scaled_vs_num_4():
    # should not work: num query against scaled signature
    with utils.TempDirectory() as location:
        testdata1 = utils.get_test_data('short.fa')
        testdata2 = utils.get_test_data('short2.fa')

        status, out, err = utils.runscript('sourmash',
                                           ['compute', testdata1],
                                           in_directory=location)

        status, out, err = utils.runscript('sourmash',
                                           ['compute', testdata2,
                                            '--scaled', '1000'],
                                           in_directory=location)

        sig_loc = os.path.join(location, 'short.fa.sig')
        sig_loc2 = os.path.join(location, 'short2.fa.sig')

        status, out, err = utils.runscript('sourmash',
                                           ['search', sig_loc2, sig_loc],
                                           fail_ok=True)
        assert status == -1
        print(out)
        print(err)
        assert "no compatible signatures found in " in err


def test_do_sourmash_check_search_vs_actual_similarity():
    with utils.TempDirectory() as location:
        files = [utils.get_test_data(f) for f in utils.SIG_FILES]

        status, out, err = utils.runscript('sourmash',
                                           ['index', '-k', '31', 'zzz'] + files,
                                           in_directory=location)

        assert os.path.exists(os.path.join(location, 'zzz.sbt.zip'))

        filename = os.path.splitext(os.path.basename(utils.SIG_FILES[0]))[0]

        status, out, err = utils.runscript('sourmash',
                                           ['search', files[0], 'zzz'],
                                           in_directory=location)
        assert status == 0


def test_do_sourmash_check_sbt_filenames():
    with utils.TempDirectory() as location:
        files = [utils.get_test_data(f) for f in utils.SIG_FILES]

        status, out, err = utils.runscript('sourmash',
                                           ['index', '-k', '31', 'zzz.sbt.json'] + files,
                                           in_directory=location)

        assert os.path.exists(os.path.join(location, 'zzz.sbt.json'))

        sig_names = set()
        sig_md5s = set()
        for f in files:
            sig = signature.load_one_signature(f)
            sig_names.add(sig.name)
            sig_md5s.add(sig.md5sum())

        sbt_files = glob.glob(os.path.join(location, '.sbt.zzz', '*'))
        assert len(sbt_files) == 13

        for f in sbt_files:
            if 'internal' in f:
                continue
            f = os.path.basename(f)
            assert f not in sig_names
            assert f in sig_md5s


def test_do_sourmash_sbt_search_bestonly():
    with utils.TempDirectory() as location:
        testdata1 = utils.get_test_data('short.fa')
        testdata2 = utils.get_test_data('short2.fa')
        status, out, err = utils.runscript('sourmash',
                                           ['compute', testdata1, testdata2],
                                           in_directory=location)

        status, out, err = utils.runscript('sourmash',
                                           ['index', '-k', '31', 'zzz',
                                            'short.fa.sig',
                                            'short2.fa.sig'],
                                           in_directory=location)

        assert os.path.exists(os.path.join(location, 'zzz.sbt.zip'))

        status, out, err = utils.runscript('sourmash',
                                           ['search', '--best-only',
                                            'short.fa.sig', 'zzz'],
                                           in_directory=location)
        print(out)

        assert 'short.fa' in out


def test_do_sourmash_sbt_search_bestonly_scaled():
    # as currently implemented, the query signature will be automatically
    # downsampled to match the tree.
    with utils.TempDirectory() as location:
        testdata1 = utils.get_test_data('short.fa')
        testdata2 = utils.get_test_data('short2.fa')
        status, out, err = utils.runscript('sourmash',
                                           ['compute', testdata1, testdata2,
                                            '--scaled', '1'],
                                           in_directory=location)

        status, out, err = utils.runscript('sourmash',
                                           ['index', '-k', '31', 'zzz',
                                            'short.fa.sig',
                                            'short2.fa.sig',
                                            '--scaled', '10'],
                                           in_directory=location)

        assert os.path.exists(os.path.join(location, 'zzz.sbt.zip'))

        status, out, err = utils.runscript('sourmash',
                                           ['search', '--best-only',
                                            'short.fa.sig', 'zzz'],
                                           in_directory=location)
        print(out)

        assert 'short.fa' in out


def test_sbt_search_order_dependence():
    with utils.TempDirectory() as location:
        testdata1 = utils.get_test_data('genome-s10.fa.gz')
        testdata2 = utils.get_test_data('genome-s11.fa.gz')
        testdata3 = utils.get_test_data('genome-s12.fa.gz')
        testdata4 = utils.get_test_data('genome-s10+s11.fa.gz')

        cmd = 'compute --scaled 10000 -k 21,31 {} {} {} {}'
        cmd = cmd.format(testdata1, testdata2, testdata3, testdata4)

        status, out, err = utils.runscript('sourmash', cmd.split(' '),
                                           in_directory=location)

        cmd = 'index -k 21 134 genome-s10+s11.fa.gz.sig genome-s11.fa.gz.sig genome-s12.fa.gz.sig'
        status, out, err = utils.runscript('sourmash', cmd.split(' '),
                                           in_directory=location)

        cmd = 'search -k 21 genome-s11.fa.gz.sig 134 --best-only -k 21 --dna'
        status, out, err = utils.runscript('sourmash', cmd.split(' '),
                                           in_directory=location)

        print(out)
        print(err)
        assert '100.0%' in out


def test_sbt_search_order_dependence_2():
    # *should* return the same result as test_sbt_search_order_dependence,
    # but does not due to a bug.
    with utils.TempDirectory() as location:
        testdata1 = utils.get_test_data('genome-s10.fa.gz')
        testdata2 = utils.get_test_data('genome-s11.fa.gz')
        testdata3 = utils.get_test_data('genome-s12.fa.gz')
        testdata4 = utils.get_test_data('genome-s10+s11.fa.gz')

        cmd = 'compute --scaled 10000 -k 21,31 {} {} {} {}'
        cmd = cmd.format(testdata1, testdata2, testdata3, testdata4)

        status, out, err = utils.runscript('sourmash', cmd.split(' '),
                                           in_directory=location)

        cmd = 'index -k 21 314 genome-s11.fa.gz.sig genome-s10+s11.fa.gz.sig genome-s12.fa.gz.sig'
        status, out, err = utils.runscript('sourmash', cmd.split(' '),
                                           in_directory=location)

        cmd = 'search -k 21 genome-s11.fa.gz.sig 314 --best-only --dna'
        status, out, err = utils.runscript('sourmash', cmd.split(' '),
                                           in_directory=location)

        print(out)
        print(err)
        assert '100.0%' in out


def test_compare_with_abundance_1():
    with utils.TempDirectory() as location:
        # create two signatures
        E1 = MinHash(ksize=5, n=5, is_protein=False,
                     track_abundance=True)
        E2 = MinHash(ksize=5, n=5, is_protein=False,
                     track_abundance=True)

        E1.add_sequence('ATGGA')
        E2.add_sequence('ATGGA')

        s1 = signature.SourmashSignature(E1, filename='e1', name='e1')
        s2 = signature.SourmashSignature(E2, filename='e2', name='e2')

        signature.save_signatures([s1],
                                  open(os.path.join(location, 'e1.sig'), 'w'))
        signature.save_signatures([s2],
                                  open(os.path.join(location, 'e2.sig'), 'w'))

        status, out, err = utils.runscript('sourmash',
                                           ['search', 'e1.sig', 'e2.sig',
                                            '-k', '5'],
                                           in_directory=location)
        assert '100.0%' in out


def test_compare_with_abundance_2():
    with utils.TempDirectory() as location:
        # create two signatures
        E1 = MinHash(ksize=5, n=5, is_protein=False,
                     track_abundance=True)
        E2 = MinHash(ksize=5, n=5, is_protein=False,
                     track_abundance=True)

        E1.add_sequence('ATGGA')

        E1.add_sequence('ATGGA')
        E2.add_sequence('ATGGA')

        s1 = signature.SourmashSignature(E1, filename='e1', name='e1')
        s2 = signature.SourmashSignature(E2, filename='e2', name='e2')

        signature.save_signatures([s1],
                                  open(os.path.join(location, 'e1.sig'), 'w'))
        signature.save_signatures([s2],
                                  open(os.path.join(location, 'e2.sig'), 'w'))

        status, out, err = utils.runscript('sourmash',
                                           ['search', 'e1.sig', 'e2.sig',
                                            '-k', '5'],
                                           in_directory=location)
        assert '100.0%' in out


def test_compare_with_abundance_3():
    with utils.TempDirectory() as location:
        # create two signatures
        E1 = MinHash(ksize=5, n=5, is_protein=False,
                     track_abundance=True)
        E2 = MinHash(ksize=5, n=5, is_protein=False,
                     track_abundance=True)

        E1.add_sequence('ATGGA')
        E1.add_sequence('GGACA')

        E1.add_sequence('ATGGA')
        E2.add_sequence('ATGGA')

        s1 = signature.SourmashSignature(E1, filename='e1', name='e1')
        s2 = signature.SourmashSignature(E2, filename='e2', name='e2')

        signature.save_signatures([s1],
                                  open(os.path.join(location, 'e1.sig'), 'w'))
        signature.save_signatures([s2],
                                  open(os.path.join(location, 'e2.sig'), 'w'))

        status, out, err = utils.runscript('sourmash',
                                           ['search', 'e1.sig', 'e2.sig',
                                            '-k', '5'],
                                           in_directory=location)
        assert '70.5%' in out


def test_gather():
    with utils.TempDirectory() as location:
        testdata1 = utils.get_test_data('short.fa')
        testdata2 = utils.get_test_data('short2.fa')
        status, out, err = utils.runscript('sourmash',
                                           ['compute', testdata1, testdata2,
                                            '--scaled', '10'],
                                           in_directory=location)

        status, out, err = utils.runscript('sourmash',
                                           ['compute', testdata2,
                                            '--scaled', '10',
                                            '-o', 'query.fa.sig'],
                                           in_directory=location)

        status, out, err = utils.runscript('sourmash',
                                           ['index', '-k', '31', 'zzz',
                                            'short.fa.sig',
                                            'short2.fa.sig'],
                                           in_directory=location)

        assert os.path.exists(os.path.join(location, 'zzz.sbt.zip'))

        status, out, err = utils.runscript('sourmash',
                                           ['gather',
                                            'query.fa.sig', 'zzz', '-o',
                                            'foo.csv', '--threshold-bp=1'],
                                           in_directory=location)

        print(out)
        print(err)

        assert '0.9 kbp      100.0%  100.0%' in out


def test_gather_csv():
    with utils.TempDirectory() as location:
        testdata1 = utils.get_test_data('short.fa')
        testdata2 = utils.get_test_data('short2.fa')
        status, out, err = utils.runscript('sourmash',
                                           ['compute', testdata1, testdata2,
                                            '--scaled', '10'],
                                           in_directory=location)

        status, out, err = utils.runscript('sourmash',
                                           ['compute', testdata2,
                                            '--scaled', '10',
                                            '-o', 'query.fa.sig'],
                                           in_directory=location)

        status, out, err = utils.runscript('sourmash',
                                           ['index', '-k', '31', 'zzz',
                                            'short.fa.sig',
                                            'short2.fa.sig'],
                                           in_directory=location)

        assert os.path.exists(os.path.join(location, 'zzz.sbt.zip'))

        status, out, err = utils.runscript('sourmash',
                                           ['gather',
                                            'query.fa.sig', 'zzz', '-o',
                                            'foo.csv', '--threshold-bp=1'],
                                           in_directory=location)

        print(out)
        print(err)

        csv_file = os.path.join(location, 'foo.csv')

        with open(csv_file) as fp:
            reader = csv.DictReader(fp)
            row = next(reader)
            print(row)
            assert float(row['intersect_bp']) == 910
            assert float(row['unique_intersect_bp']) == 910
            assert float(row['remaining_bp']) == 0
            assert float(row['f_orig_query']) == 1.0
            assert float(row['f_unique_to_query']) == 1.0
            assert float(row['f_match']) == 1.0
            assert row['filename'] == 'zzz'
            assert row['name'].endswith('short2.fa')
            assert row['md5'] == 'c9d5a795eeaaf58e286fb299133e1938'
            assert row['gather_result_rank'] == '0'


def test_gather_multiple_sbts():
    with utils.TempDirectory() as location:
        testdata1 = utils.get_test_data('short.fa')
        testdata2 = utils.get_test_data('short2.fa')
        status, out, err = utils.runscript('sourmash',
                                           ['compute', testdata1, testdata2,
                                            '--scaled', '10'],
                                           in_directory=location)

        status, out, err = utils.runscript('sourmash',
                                           ['compute', testdata2,
                                            '--scaled', '10',
                                            '-o', 'query.fa.sig'],
                                           in_directory=location)

        status, out, err = utils.runscript('sourmash',
                                           ['index', 'zzz',
                                            'short.fa.sig',
                                           '-k', '31'],
                                           in_directory=location)

        assert os.path.exists(os.path.join(location, 'zzz.sbt.zip'))

        status, out, err = utils.runscript('sourmash',
                                           ['index', 'zzz2',
                                            'short2.fa.sig',
                                             '-k', '31'],
                                           in_directory=location)

        assert os.path.exists(os.path.join(location, 'zzz.sbt.zip'))

        status, out, err = utils.runscript('sourmash',
                                           ['gather',
                                            'query.fa.sig', 'zzz', 'zzz2',
                                            '-o', 'foo.csv',
                                            '--threshold-bp=1'],
                                           in_directory=location)

        print(out)
        print(err)

        assert '0.9 kbp      100.0%  100.0%' in out


def test_gather_sbt_and_sigs():
    with utils.TempDirectory() as location:
        testdata1 = utils.get_test_data('short.fa')
        testdata2 = utils.get_test_data('short2.fa')
        status, out, err = utils.runscript('sourmash',
                                           ['compute', '-k', '31', testdata1, testdata2,
                                            '--scaled', '10'],
                                           in_directory=location)

        status, out, err = utils.runscript('sourmash',
                                           ['compute', testdata2,
                                            '--scaled', '10',
                                            '-o', 'query.fa.sig'],
                                           in_directory=location)

        status, out, err = utils.runscript('sourmash',
                                           ['index', '-k', '31', 'zzz',
                                            'short.fa.sig'],
                                           in_directory=location)

        assert os.path.exists(os.path.join(location, 'zzz.sbt.zip'))

        status, out, err = utils.runscript('sourmash',
                                           ['gather',
                                            'query.fa.sig', 'zzz', 'short2.fa.sig',
                                            '-o', 'foo.csv',
                                            '--threshold-bp=1'],
                                           in_directory=location)

        print(out)
        print(err)

        assert '0.9 kbp      100.0%  100.0%' in out


def test_gather_file_output():
    with utils.TempDirectory() as location:
        testdata1 = utils.get_test_data('short.fa')
        testdata2 = utils.get_test_data('short2.fa')
        status, out, err = utils.runscript('sourmash',
                                           ['compute', testdata1, testdata2,
                                            '--scaled', '10'],
                                           in_directory=location)

        status, out, err = utils.runscript('sourmash',
                                           ['compute', testdata2,
                                            '--scaled', '10',
                                            '-o', 'query.fa.sig'],
                                           in_directory=location)

        status, out, err = utils.runscript('sourmash',
                                           ['index', '-k', '31', 'zzz',
                                            'short.fa.sig',
                                            'short2.fa.sig'],
                                           in_directory=location)

        assert os.path.exists(os.path.join(location, 'zzz.sbt.zip'))

        status, out, err = utils.runscript('sourmash',
                                           ['gather',
                                            'query.fa.sig', 'zzz',
                                            '--threshold-bp=500',
                                            '-o', 'foo.out'],
                                           in_directory=location)

        print(out)
        print(err)
        assert '0.9 kbp      100.0%  100.0%' in out
        with open(os.path.join(location, 'foo.out')) as f:
            output = f.read()
            print((output,))
            assert '910,1.0,1.0' in output


@utils.in_tempdir
def test_gather_f_match_orig(c):
    prefetch_gather = False

    import copy

    testdata_combined = utils.get_test_data('gather/combined.sig')
    testdata_glob = utils.get_test_data('gather/GCF*.sig')
    testdata_sigs = glob.glob(testdata_glob)

    do_prefetch = "--prefetch" if prefetch_gather else '--no-prefetch'

    c.run_sourmash('gather', testdata_combined, '-o', 'out.csv', do_prefetch,
                   *testdata_sigs)

    print(c.last_result.out)
    print(c.last_result.err)

    combined_sig = sourmash.load_one_signature(testdata_combined, ksize=21)
    remaining_mh = copy.copy(combined_sig.minhash)

    def approx_equal(a, b, n=5):
        return round(a, n) == round(b, n)

    with open(c.output('out.csv'), 'rt') as fp:
        r = csv.DictReader(fp)
        for n, row in enumerate(r):
            print(n, row['f_match'], row['f_match_orig'])

            # each match is completely in the original query
            assert row['f_match_orig'] == "1.0"

            # double check -- should match 'search --containment'.
            # (this is kind of useless for a 1.0 contained_by, I guess)
            filename = row['filename']
            match = sourmash.load_one_signature(filename, ksize=21)
            assert match.contained_by(combined_sig) == 1.0

            # check other fields, too.
            f_orig_query = float(row['f_orig_query'])
            f_match_orig = float(row['f_match_orig'])
            f_match = float(row['f_match'])
            f_unique_to_query = float(row['f_unique_to_query'])

            # f_orig_query is the containment of the query by the match.
            # (note, this only works because containment is 100% in combined).
            assert approx_equal(combined_sig.contained_by(match), f_orig_query)

            # just redoing above, for completeness; this is always 1.0 for
            # this data set.
            assert approx_equal(match.contained_by(combined_sig), f_match_orig)

            # f_match is how much of the match is in the unallocated hashes
            assert approx_equal(match.minhash.contained_by(remaining_mh),
                                f_match)

            # f_unique_to_query is how much of the match is unique wrt
            # the original query.
            a = set(remaining_mh.hashes.keys())
            b = set(match.minhash.hashes.keys())
            n_intersect = len(a.intersection(b))
            f_intersect = n_intersect / float(len(combined_sig.minhash))
            assert approx_equal(f_unique_to_query, f_intersect)

            # now, subtract current match from remaining... and iterate!
            remaining_mh.remove_many(match.minhash.hashes.keys())


def test_gather_nomatch():
    with utils.TempDirectory() as location:
        testdata_query = utils.get_test_data(
            'gather/GCF_000006945.2_ASM694v2_genomic.fna.gz.sig')
        testdata_match = utils.get_test_data('lca/TARA_ASE_MAG_00031.sig')

        cmd = 'gather {} {}'.format(testdata_query, testdata_match)
        status, out, err = utils.runscript('sourmash', cmd.split(' '),
                                           in_directory=location)

        print(out)
        print(err)

        assert 'found 0 matches total' in out
        assert 'the recovered matches hit 0.0% of the query' in out


def test_gather_metagenome():
    with utils.TempDirectory() as location:
        testdata_glob = utils.get_test_data('gather/GCF*.sig')
        testdata_sigs = glob.glob(testdata_glob)

        query_sig = utils.get_test_data('gather/combined.sig')

        cmd = ['index', 'gcf_all']
        cmd.extend(testdata_sigs)
        cmd.extend(['-k', '21'])

        status, out, err = utils.runscript('sourmash', cmd,
                                           in_directory=location)

        assert os.path.exists(os.path.join(location, 'gcf_all.sbt.zip'))

        cmd = 'gather {} gcf_all -k 21 --threshold-bp=0'.format(query_sig)
        status, out, err = utils.runscript('sourmash', cmd.split(' '),
                                           in_directory=location)

        print(out)
        print(err)

        assert 'found 12 matches total' in out
        assert 'the recovered matches hit 100.0% of the query' in out
        assert all(('4.9 Mbp       33.2%  100.0%' in out,
                    'NC_003198.1 Salmonella enterica subsp...' in out))
        assert all(('4.7 Mbp        0.5%    1.5%' in out,
                    'NC_011294.1 Salmonella enterica subsp...' in out))


@utils.in_tempdir
def test_gather_metagenome_num_results(c):
    # set a threshold on the number of results to be reported by gather
    testdata_glob = utils.get_test_data('gather/GCF*.sig')
    testdata_sigs = glob.glob(testdata_glob)

    query_sig = utils.get_test_data('gather/combined.sig')

    cmd = ['index', 'gcf_all']
    cmd.extend(testdata_sigs)
    cmd.extend(['-k', '21'])

    c.run_sourmash(*cmd)

    assert os.path.exists(c.output('gcf_all.sbt.zip'))

    cmd = 'gather {} gcf_all -k 21 --num-results 10'.format(query_sig)
    cmd = cmd.split(' ')
    c.run_sourmash(*cmd)

    print(c.last_result.out)
    print(c.last_result.err)

    out = c.last_result.out

    assert 'found 10 matches total' in out
    assert '(truncated gather because --num-results=10)' in out
    assert 'the recovered matches hit 99.4% of the query' in out
    assert all(('4.9 Mbp       33.2%  100.0%' in out,
                'NC_003198.1 Salmonella enterica subsp...' in out))
    assert '4.3 Mbp        2.1%    7.3%    NC_006511.1 Salmonella enterica subsp' in out


def test_gather_metagenome_threshold_bp():
    # set a threshold on the gather output
    with utils.TempDirectory() as location:
        testdata_glob = utils.get_test_data('gather/GCF*.sig')
        testdata_sigs = glob.glob(testdata_glob)

        query_sig = utils.get_test_data('gather/combined.sig')

        cmd = ['index', 'gcf_all']
        cmd.extend(testdata_sigs)
        cmd.extend(['-k', '21'])

        status, out, err = utils.runscript('sourmash', cmd,
                                           in_directory=location)

        assert os.path.exists(os.path.join(location, 'gcf_all.sbt.zip'))

        cmd = 'gather {} gcf_all -k 21 --threshold-bp 2e6'.format(query_sig)
        status, out, err = utils.runscript('sourmash', cmd.split(' '),
                                           in_directory=location)

        print(out)
        print(err)

        assert 'found 1 matches total' in out
        assert 'found less than 2.0 Mbp in common. => exiting' in err
        assert 'the recovered matches hit 33.2% of the query' in out
        assert all(('4.9 Mbp       33.2%  100.0%' in out,
                    'NC_003198.1 Salmonella enterica subsp...' in out))


def test_multigather_metagenome():
    with utils.TempDirectory() as location:
        testdata_glob = utils.get_test_data('gather/GCF*.sig')
        testdata_sigs = glob.glob(testdata_glob)

        query_sig = utils.get_test_data('gather/combined.sig')

        cmd = ['index', 'gcf_all']
        cmd.extend(testdata_sigs)
        cmd.extend(['-k', '21'])

        status, out, err = utils.runscript('sourmash', cmd,
                                           in_directory=location)

        assert os.path.exists(os.path.join(location, 'gcf_all.sbt.zip'))

        cmd = 'multigather --query {} --db gcf_all -k 21 --threshold-bp=0'.format(
            query_sig)
        status, out, err = utils.runscript('sourmash', cmd.split(' '),
                                           in_directory=location)

        print(out)
        print(err)

        assert 'found 12 matches total' in out
        assert 'the recovered matches hit 100.0% of the query' in out
        assert all(('4.9 Mbp       33.2%  100.0%' in out,
                    'NC_003198.1 Salmonella enterica subsp...' in out))
        assert all(('4.7 Mbp        0.5%    1.5%' in out,
                    'NC_011294.1 Salmonella enterica subsp...' in out))


@utils.in_tempdir
def test_multigather_metagenome_query_from_file(c):
    # test multigather --query-from-file
    testdata_glob = utils.get_test_data('gather/GCF*.sig')
    testdata_sigs = glob.glob(testdata_glob)

    query_sig = utils.get_test_data('gather/combined.sig')

    cmd = ['index', 'gcf_all']
    cmd.extend(testdata_sigs)
    cmd.extend(['-k', '21'])
    c.run_sourmash(*cmd)

    assert os.path.exists(c.output('gcf_all.sbt.zip'))

    # make list w/query sig
    query_list = c.output('query.list')
    with open(query_list, 'wt') as fp:
        print(query_sig, file=fp)

    cmd = 'multigather --query-from-file {} --db gcf_all -k 21 --threshold-bp=0'.format(query_list)
    cmd = cmd.split(' ')
    c.run_sourmash(*cmd)

    out = c.last_result.out
    print(out)
    err = c.last_result.err
    print(err)

    assert 'found 12 matches total' in out
    assert 'the recovered matches hit 100.0% of the query' in out
    assert all(('4.9 Mbp       33.2%  100.0%' in out,
                'NC_003198.1 Salmonella enterica subsp...' in out))
    assert all(('4.7 Mbp        0.5%    1.5%' in out,
                'NC_011294.1 Salmonella enterica subsp...' in out))


@utils.in_tempdir
def test_multigather_metagenome_query_with_sbt(c):

    testdata_glob = utils.get_test_data('gather/GCF*.sig')
    testdata_sigs = glob.glob(testdata_glob)

    query_sig = utils.get_test_data('gather/combined.sig')

    cmd = ['index', 'gcf_all.sbt.zip']
    cmd.extend(testdata_sigs)
    cmd.extend(['-k', '21'])
    c.run_sourmash(*cmd)

    assert os.path.exists(c.output('gcf_all.sbt.zip'))

    cmd = 'multigather --query gcf_all.sbt.zip --db gcf_all.sbt.zip -k 21 --threshold-bp=0'
    cmd = cmd.split(' ')
    c.run_sourmash(*cmd)

    out = c.last_result.out
    print(out)
    err = c.last_result.err
    print(err)

    assert 'conducted gather searches on 12 signatures' in err
    assert 'the recovered matches hit 100.0% of the query' in out
    assert all(('4.7 Mbp      100.0%  100.0%'  in out,
                'NC_011080.1 Salmonella enterica subsp...' in out))
    assert all(('4.5 Mbp      100.0%  100.0%' in out,
                'NC_004631.1 Salmonella enterica subsp...' in out))
    assert all (('1.6 Mbp      100.0%  100.0%' in out,
                 'NC_002163.1 Campylobacter jejuni subs...' in out))
    assert all(('1.9 Mbp      100.0%  100.0%' in out,
                'NC_000853.1 Thermotoga maritima MSB8 ...' in out))


@utils.in_tempdir
def test_multigather_metagenome_query_with_lca(c):

    testdata_glob = utils.get_test_data('47*.fa.sig')
    testdata_sigs = glob.glob(testdata_glob)

    lca_db = utils.get_test_data('lca/47+63.lca.json')

    cmd = ['index', '47+63.sbt.zip']
    cmd.extend(testdata_sigs)
    cmd.extend(['-k', '31'])
    c.run_sourmash(*cmd)

    assert os.path.exists(c.output('47+63.sbt.zip'))

    cmd = 'multigather --query {} --db 47+63.sbt.zip -k 31 --threshold-bp=0'.format(lca_db)
    cmd = cmd.split(' ')
    c.run_sourmash(*cmd)

    out = c.last_result.out
    print(out)
    err = c.last_result.err
    print(err)

    assert 'conducted gather searches on 2 signatures' in err
    assert 'the recovered matches hit 100.0% of the query' in out
    assert '5.1 Mbp      100.0%   64.9%    491c0a81'  in out
    assert '5.5 Mbp      100.0%   69.4%    491c0a81'  in out


@utils.in_tempdir
def test_multigather_metagenome_query_on_lca_db(c):

    testdata_sig1 = utils.get_test_data('47.fa.sig')
    testdata_sig2 = utils.get_test_data('63.fa.sig')
    lca_db = utils.get_test_data('lca/47+63.lca.json')

    cmd = 'multigather --query {} {} --db {} -k 31 --threshold-bp=0'.format(testdata_sig1, testdata_sig2, lca_db)
    cmd = cmd.split(' ')
    c.run_sourmash(*cmd)

    out = c.last_result.out
    print(out)
    err = c.last_result.err
    print(err)

    assert 'conducted gather searches on 2 signatures' in err
    assert 'the recovered matches hit 100.0% of the query' in out
    assert all(('5.1 Mbp      100.0%  100.0%'  in out,
                'NC_009665.1 Shewanella baltica OS185,...' in out))
    assert all(('5.5 Mbp      100.0%  100.0%' in out,
                'NC_011663.1 Shewanella baltica OS223,...' in out))


@utils.in_tempdir
def test_multigather_metagenome_query_with_sbt_addl_query(c):

    testdata_glob = utils.get_test_data('gather/GCF*.sig')
    testdata_sigs = glob.glob(testdata_glob)

    query_sig = utils.get_test_data('gather/combined.sig')

    cmd = ['index', 'gcf_all.sbt.zip']
    cmd.extend(testdata_sigs)
    cmd.extend(['-k', '21'])
    c.run_sourmash(*cmd)

    assert os.path.exists(c.output('gcf_all.sbt.zip'))

    another_query = utils.get_test_data('gather/GCF_000195995.1_ASM19599v1_genomic.fna.gz.sig')

    cmd = 'multigather --query {} gcf_all.sbt.zip --db gcf_all.sbt.zip -k 21 --threshold-bp=0'.format(another_query)
    cmd = cmd.split(' ')
    c.run_sourmash(*cmd)

    out = c.last_result.out
    print(out)
    err = c.last_result.err
    print(err)

    assert 'conducted gather searches on 13 signatures' in err
    assert 'the recovered matches hit 100.0% of the query' in out
    #check for matches to some of the sbt signatures
    assert all(('4.7 Mbp      100.0%  100.0%'  in out,
                'NC_011080.1 Salmonella enterica subsp...' in out))
    assert all(('4.5 Mbp      100.0%  100.0%' in out,
                'NC_004631.1 Salmonella enterica subsp...' in out))
    assert all (('1.6 Mbp      100.0%  100.0%' in out,
                 'NC_002163.1 Campylobacter jejuni subs...' in out))
    assert all(('1.9 Mbp      100.0%  100.0%' in out,
                'NC_000853.1 Thermotoga maritima MSB8 ...' in out))

    #check additional query sig
    assert all(('4.9 Mbp      100.0%  100.0%' in out,
                'NC_003198.1 Salmonella enterica subsp...' in out))


@utils.in_tempdir
def test_multigather_metagenome_sbt_query_from_file_with_addl_query(c):

    testdata_glob = utils.get_test_data('gather/GCF*.sig')
    testdata_sigs = glob.glob(testdata_glob)

    query_sig = utils.get_test_data('gather/combined.sig')

    cmd = ['index', 'gcf_all.sbt.zip']
    cmd.extend(testdata_sigs)
    cmd.extend(['-k', '21'])
    c.run_sourmash(*cmd)

    assert os.path.exists(c.output('gcf_all.sbt.zip'))

    # make list w/query sbt
    query_list = c.output('query.list')
    with open(query_list, 'wt') as fp:
        print('gcf_all.sbt.zip', file=fp)

    another_query = utils.get_test_data('gather/GCF_000195995.1_ASM19599v1_genomic.fna.gz.sig')

    cmd = 'multigather --query {} --query-from-file {} --db gcf_all.sbt.zip -k 21 --threshold-bp=0'.format(another_query, query_list)
    cmd = cmd.split(' ')
    c.run_sourmash(*cmd)

    out = c.last_result.out
    print(out)
    err = c.last_result.err
    print(err)

    assert 'conducted gather searches on 13 signatures' in err
    assert 'the recovered matches hit 100.0% of the query' in out
    #check for matches to some of the sbt signatures
    assert all(('4.7 Mbp      100.0%  100.0%'  in out,
                'NC_011080.1 Salmonella enterica subsp...' in out))
    assert all(('4.5 Mbp      100.0%  100.0%' in out,
                'NC_004631.1 Salmonella enterica subsp...' in out))
    assert all (('1.6 Mbp      100.0%  100.0%' in out,
                 'NC_002163.1 Campylobacter jejuni subs...' in out))
    assert all(('1.9 Mbp      100.0%  100.0%' in out,
                'NC_000853.1 Thermotoga maritima MSB8 ...' in out))

    #check additional query sig
    assert all(('4.9 Mbp      100.0%  100.0%' in out,
                'NC_003198.1 Salmonella enterica subsp...' in out))


@utils.in_tempdir
def test_multigather_metagenome_sbt_query_from_file_incorrect(c):

    testdata_glob = utils.get_test_data('gather/GCF*.sig')
    testdata_sigs = glob.glob(testdata_glob)

    query_sig = utils.get_test_data('gather/combined.sig')

    cmd = ['index', 'gcf_all.sbt.zip']
    cmd.extend(testdata_sigs)
    cmd.extend(['-k', '21'])
    c.run_sourmash(*cmd)

    assert os.path.exists(c.output('gcf_all.sbt.zip'))

    # incorrectly query with sbt using `--query-from-file`
    cmd = 'multigather --query-from-file gcf_all.sbt.zip --db gcf_all.sbt.zip -k 21 --threshold-bp=0'
    cmd = cmd.split(' ')

    with pytest.raises(ValueError) as e:
        c.run_sourmash(*cmd)

    print(c.last_result.out)
    print(c.last_result.err)


@utils.in_tempdir
def test_multigather_metagenome_lca_query_from_file(c):
    testdata_glob = utils.get_test_data('47*.fa.sig')
    testdata_sigs = glob.glob(testdata_glob)

    lca_db = utils.get_test_data('lca/47+63.lca.json')

    cmd = ['index', '47+63.sbt.zip']
    cmd.extend(testdata_sigs)
    cmd.extend(['-k', '31'])
    c.run_sourmash(*cmd)

    assert os.path.exists(c.output('47+63.sbt.zip'))

    # make list w/query sig
    query_list = c.output('query.list')
    with open(query_list, 'wt') as fp:
        print(lca_db, file=fp)

    cmd = 'multigather --query-from-file {} --db 47+63.sbt.zip -k 31 --threshold-bp=0'.format(query_list)
    cmd = cmd.split(' ')
    c.run_sourmash(*cmd)

    out = c.last_result.out
    print(out)
    err = c.last_result.err
    print(err)

    assert 'conducted gather searches on 2 signatures' in err
    assert 'the recovered matches hit 100.0% of the query' in out
    assert '5.1 Mbp      100.0%   64.9%    491c0a81'  in out
    assert '5.5 Mbp      100.0%   69.4%    491c0a81'  in out


@utils.in_tempdir
def test_multigather_metagenome_query_from_file_with_addl_query(c):
    # test multigather --query-from-file and --query too
    testdata_glob = utils.get_test_data('gather/GCF*.sig')
    testdata_sigs = glob.glob(testdata_glob)

    query_sig = utils.get_test_data('gather/combined.sig')

    cmd = ['index', 'gcf_all']
    cmd.extend(testdata_sigs)
    cmd.extend(['-k', '21'])
    c.run_sourmash(*cmd)

    assert os.path.exists(c.output('gcf_all.sbt.zip'))

    # make list w/query sig
    query_list = c.output('query.list')
    with open(query_list, 'wt') as fp:
        print(query_sig, file=fp)

    another_query = utils.get_test_data('gather/GCF_000195995.1_ASM19599v1_genomic.fna.gz.sig')

    cmd = 'multigather --query-from-file {} --query {} --db gcf_all -k 21 --threshold-bp=0'.format(query_list, another_query)
    cmd = cmd.split(' ')
    c.run_sourmash(*cmd)

    out = c.last_result.out
    print(out)
    err = c.last_result.err
    print(err)

    # first gather query
    assert 'found 12 matches total' in out
    assert 'the recovered matches hit 100.0% of the query' in out
    assert all(('4.9 Mbp       33.2%  100.0%' in out,
                'NC_003198.1 Salmonella enterica subsp...' in out))
    assert all(('4.7 Mbp        0.5%    1.5%' in out,
                'NC_011294.1 Salmonella enterica subsp...' in out))

    # second gather query
    assert '4.9 Mbp      100.0%  100.0%    NC_003198.1 Salmonella enterica subsp...' in out
    assert 'found 1 matches total;' in out
    assert 'the recovered matches hit 100.0% of the query' in out


def test_gather_metagenome_traverse():
    with utils.TempDirectory() as location:
        # set up a directory $location/gather that contains
        # everything in the 'tests/test-data/gather' directory
        # *except* the query sequence, which is 'combined.sig'.
        testdata_dir = utils.get_test_data('gather')
        copy_testdata = os.path.join(location, 'somesigs')
        shutil.copytree(testdata_dir, copy_testdata)
        os.unlink(os.path.join(copy_testdata, 'combined.sig'))

        query_sig = utils.get_test_data('gather/combined.sig')

        # now, feed in the new directory --
        cmd = 'gather {} {} -k 21 --threshold-bp=0'
        cmd = cmd.format(query_sig, copy_testdata)
        status, out, err = utils.runscript('sourmash', cmd.split(' '),
                                           in_directory=location)

        print(cmd)
        print(out)
        print(err)

        assert 'found 12 matches total' in out
        assert 'the recovered matches hit 100.0% of the query' in out
        assert all(('4.9 Mbp       33.2%  100.0%' in out,
                    'NC_003198.1 Salmonella enterica subsp...' in out))
        assert all(('4.7 Mbp        0.5%    1.5%' in out,
                    'NC_011294.1 Salmonella enterica subsp...' in out))


def test_gather_metagenome_traverse_check_csv():
    # this test confirms that the CSV 'filename' output for signatures loaded
    # via directory traversal properly contains the actual path to the
    # signature file from which the signature was loaded.
    with utils.TempDirectory() as location:
        # set up a directory $location/gather that contains
        # everything in the 'tests/test-data/gather' directory
        # *except* the query sequence, which is 'combined.sig'.
        testdata_dir = utils.get_test_data('gather')
        copy_testdata = os.path.join(location, 'somesigs')
        shutil.copytree(testdata_dir, copy_testdata)
        os.unlink(os.path.join(copy_testdata, 'combined.sig'))

        query_sig = utils.get_test_data('gather/combined.sig')
        out_csv = os.path.join(location, 'out.csv')

        # now, feed in the new directory --
        cmd = f'gather {query_sig} {copy_testdata} -k 21 --threshold-bp=0'
        cmd += f' -o {out_csv}'
        status, out, err = utils.runscript('sourmash', cmd.split(' '),
                                           in_directory=location)

        print(cmd)
        print(out)
        print(err)

        with open(out_csv, 'rt') as fp:
            prefix_len = len(copy_testdata)
            r = csv.DictReader(fp)
            for row in r:
                filename = row['filename']
                assert filename.startswith(copy_testdata)
                # should have full path to file sig was loaded from
                assert len(filename) > prefix_len

        assert 'found 12 matches total' in out
        assert 'the recovered matches hit 100.0% of the query' in out
        assert all(('4.9 Mbp       33.2%  100.0%' in out,
                    'NC_003198.1 Salmonella enterica subsp...' in out))
        assert all(('4.7 Mbp        0.5%    1.5%' in out,
                    'NC_011294.1 Salmonella enterica subsp...' in out))


@utils.in_tempdir
def test_gather_traverse_incompatible(c):
    searchdir = c.output('searchme')
    os.mkdir(searchdir)

    num_sig = utils.get_test_data('num/47.fa.sig')
    scaled_sig = utils.get_test_data('47.fa.sig')
    shutil.copyfile(num_sig, c.output('searchme/num.sig'))
    shutil.copyfile(scaled_sig, c.output('searchme/scaled.sig'))

    c.run_sourmash("gather", scaled_sig, c.output('searchme'))
    print(c.last_result.out)
    print(c.last_result.err)
    assert "5.2 Mbp      100.0%  100.0%    NC_009665.1 Shewanella baltica OS185,..." in c.last_result.out


def test_gather_metagenome_output_unassigned():
    with utils.TempDirectory() as location:
        testdata_glob = utils.get_test_data('gather/GCF_000195995*g')
        testdata_sigs = glob.glob(testdata_glob)[0]

        query_sig = utils.get_test_data('gather/combined.sig')

        cmd = 'gather {} {} -k 21'.format(query_sig, testdata_sigs)
        cmd += ' --output-unassigned=unassigned.sig'
        status, out, err = utils.runscript('sourmash', cmd.split(' '),
                                           in_directory=location)

        print(out)
        print(err)

        assert 'found 1 matches total' in out
        assert 'the recovered matches hit 33.2% of the query' in out
        assert all(('4.9 Mbp       33.2%  100.0%' in out,
                    'NC_003198.1 Salmonella enterica subsp...' in out))

        # now examine unassigned
        testdata2_glob = utils.get_test_data('gather/GCF_000009505.1*.sig')
        testdata2_sigs = glob.glob(testdata2_glob)[0]

        cmd = 'gather {} {} {} -k 21'.format('unassigned.sig',
                                             testdata_sigs, testdata2_sigs)
        status, out, err = utils.runscript('sourmash', cmd.split(' '),
                                           in_directory=location)

        print(out)
        print(err)
        assert all(('1.3 Mbp       13.6%   28.2%' in out,
                    'NC_011294.1' in out))


def test_gather_metagenome_output_unassigned_none():
    # test what happens when there's nothing unassigned to output
    with utils.TempDirectory() as location:
        testdata_glob = utils.get_test_data('gather/GCF_*.sig')
        testdata_sigs = glob.glob(testdata_glob)

        query_sig = utils.get_test_data('gather/combined.sig')

        cmd = 'gather {} {} -k 21'.format(query_sig, " ".join(testdata_sigs))
        cmd += ' --output-unassigned=unassigned.sig'
        cmd += ' --threshold=0'
        status, out, err = utils.runscript('sourmash', cmd.split(' '),
                                           in_directory=location)

        print(out)
        print(err)

        assert 'found 12 matches total' in out
        assert 'the recovered matches hit 100.0% of the query' in out
        assert all(('4.9 Mbp       33.2%  100.0%' in out,
                    'NC_003198.1 Salmonella enterica subsp...' in out))
        assert all(('4.5 Mbp        0.1%    0.4%' in out,
                    'NC_004631.1 Salmonella enterica subsp...' in out))

        # now examine unassigned
        assert not os.path.exists(os.path.join(location, 'unassigned.sig'))
        assert 'no unassigned hashes to save with --output-unassigned!' in err


@utils.in_tempdir
def test_gather_metagenome_output_unassigned_nomatches(c):
    # test --output-unassigned when there are no matches
    query_sig = utils.get_test_data('2.fa.sig')
    against_sig = utils.get_test_data('47.fa.sig')

    c.run_sourmash('gather', query_sig, against_sig,
                   '--output-unassigned', 'foo.sig')

    print(c.last_result.out)
    assert 'found 0 matches total;' in c.last_result.out

    x = sourmash.load_one_signature(query_sig, ksize=31)
    y = sourmash.load_one_signature(c.output('foo.sig'))

    assert x.minhash == y.minhash


@utils.in_tempdir
def test_gather_metagenome_output_unassigned_nomatches_protein(c):
    # test --output-unassigned with protein signatures
    query_sig = utils.get_test_data('prot/protein/GCA_001593925.1_ASM159392v1_protein.faa.gz.sig')
    against_sig = utils.get_test_data('prot/protein/GCA_001593935.1_ASM159393v1_protein.faa.gz.sig')

    c.run_sourmash('gather', query_sig, against_sig,
                   '--output-unassigned', 'foo.sig')

    print(c.last_result.out)
    assert 'found 0 matches total;' in c.last_result.out

    c.run_sourmash('sig', 'describe', c.output('foo.sig'))
    print(c.last_result.out)

    x = sourmash.load_one_signature(query_sig, ksize=57)
    y = sourmash.load_one_signature(c.output('foo.sig'))

    assert x.minhash == y.minhash
    assert y.minhash.moltype == "protein"


def test_gather_metagenome_downsample():
    # downsample w/scaled of 100,000
    with utils.TempDirectory() as location:
        testdata_glob = utils.get_test_data('gather/GCF*.sig')
        testdata_sigs = glob.glob(testdata_glob)

        query_sig = utils.get_test_data('gather/combined.sig')

        cmd = ['index', 'gcf_all']
        cmd.extend(testdata_sigs)
        cmd.extend(['-k', '21'])

        status, out, err = utils.runscript('sourmash', cmd,
                                           in_directory=location)

        assert os.path.exists(os.path.join(location, 'gcf_all.sbt.zip'))

        status, out, err = utils.runscript('sourmash',
                                           ['gather', query_sig, 'gcf_all',
                                            '-k', '21', '--scaled', '100000',
                                            '--threshold-bp', '50000'],
                                           in_directory=location)

        print(out)
        print(err)

        assert 'found 11 matches total' in out
        assert 'the recovered matches hit 100.0% of the query' in out
        assert all(('5.2 Mbp       32.9%  100.0%' in out,
                    'NC_003198.1' in out))
        assert all(('4.1 Mbp        0.6%    2.4%' in out,
                    '4.1 Mbp        4.4%   17.1%' in out))


def test_gather_query_downsample():
    with utils.TempDirectory() as location:
        testdata_glob = utils.get_test_data('gather/GCF*.sig')
        testdata_sigs = glob.glob(testdata_glob)
        print(testdata_sigs)

        query_sig = utils.get_test_data('GCF_000006945.2-s500.sig')

        status, out, err = utils.runscript('sourmash',
                                           ['gather', '-k', '31',
                                            query_sig] + testdata_sigs,
                                           in_directory=location)

        print(out)
        print(err)

        assert 'loaded 12 signatures' in err
        assert all(('4.9 Mbp      100.0%  100.0%' in out,
                    'NC_003197.2' in out))


def test_gather_query_downsample_explicit():
    # do an explicit downsampling to fix `test_gather_query_downsample`
    with utils.TempDirectory() as location:
        testdata_glob = utils.get_test_data('gather/GCF*.sig')
        testdata_sigs = glob.glob(testdata_glob)

        query_sig = utils.get_test_data('GCF_000006945.2-s500.sig')

        status, out, err = utils.runscript('sourmash',
                                           ['gather', '-k', '31', '--scaled', '10000',
                                            query_sig] + testdata_sigs,
                                           in_directory=location)

        print(out)
        print(err)

        assert 'loaded 12 signatures' in err
        assert all(('4.9 Mbp      100.0%  100.0%' in out,
                    'NC_003197.2' in out))


def test_gather_save_matches():
    with utils.TempDirectory() as location:
        testdata_glob = utils.get_test_data('gather/GCF*.sig')
        testdata_sigs = glob.glob(testdata_glob)

        query_sig = utils.get_test_data('gather/combined.sig')

        cmd = ['index', 'gcf_all']
        cmd.extend(testdata_sigs)
        cmd.extend(['-k', '21'])

        status, out, err = utils.runscript('sourmash', cmd,
                                           in_directory=location)

        assert os.path.exists(os.path.join(location, 'gcf_all.sbt.zip'))

        status, out, err = utils.runscript('sourmash',
                                           ['gather', query_sig, 'gcf_all',
                                            '-k', '21',
                                            '--save-matches', 'save.sigs',
                                            '--threshold-bp', '0'],
                                           in_directory=location)

        print(out)
        print(err)

        assert 'found 12 matches total' in out
        assert 'the recovered matches hit 100.0% of the query' in out
        assert os.path.exists(os.path.join(location, 'save.sigs'))


@utils.in_tempdir
def test_gather_error_no_sigs_traverse(c):
    # test gather applied to a directory
    query = utils.get_test_data('prot/protein/GCA_001593925.1_ASM159392v1_protein.faa.gz.sig')

    emptydir = c.output('')

    with pytest.raises(ValueError) as e:
        c.run_sourmash('gather', query, emptydir)

    err = c.last_result.err
    print(err)
    assert f"Error while reading signatures from '{emptydir}'" in err
    assert not 'found 0 matches total;' in err


def test_gather_error_no_cardinality_query():
    with utils.TempDirectory() as location:
        testdata1 = utils.get_test_data('short.fa')
        testdata2 = utils.get_test_data('short2.fa')
        status, out, err = utils.runscript('sourmash',
                                           ['compute', '-k', '31',
                                               testdata1, testdata2],
                                           in_directory=location)

        testdata3 = utils.get_test_data('short3.fa')
        status, out, err = utils.runscript('sourmash',
                                           ['compute', '-k', '31', testdata3],
                                           in_directory=location)

        status, out, err = utils.runscript('sourmash',
                                           ['index', 'zzz',
                                            'short.fa.sig',
                                            'short2.fa.sig'],
                                           in_directory=location)

        assert os.path.exists(os.path.join(location, 'zzz.sbt.zip'))

        status, out, err = utils.runscript('sourmash',
                                           ['gather',
                                            'short3.fa.sig', 'zzz'],
                                           in_directory=location,
                                           fail_ok=True)
        assert status == -1
        assert "query signature needs to be created with --scaled" in err


def test_gather_deduce_ksize():
    with utils.TempDirectory() as location:
        testdata1 = utils.get_test_data('short.fa')
        testdata2 = utils.get_test_data('short2.fa')
        status, out, err = utils.runscript('sourmash',
                                           ['compute', testdata1, testdata2,
                                            '--scaled', '10', '-k', '23'],
                                           in_directory=location)

        status, out, err = utils.runscript('sourmash',
                                           ['compute', testdata2,
                                            '--scaled', '10', '-k', '23',
                                            '-o', 'query.fa.sig'],
                                           in_directory=location)

        status, out, err = utils.runscript('sourmash',
                                           ['index', 'zzz',
                                            'short.fa.sig',
                                            'short2.fa.sig'],
                                           in_directory=location)

        assert os.path.exists(os.path.join(location, 'zzz.sbt.zip'))

        status, out, err = utils.runscript('sourmash',
                                           ['gather', 'query.fa.sig', 'zzz',
                                            '--threshold-bp=1'],
                                           in_directory=location)

        print(out)
        print(err)

        assert '0.9 kbp      100.0%  100.0%' in out


def test_gather_deduce_moltype():
    with utils.TempDirectory() as location:
        testdata1 = utils.get_test_data('short.fa')
        testdata2 = utils.get_test_data('short2.fa')
        status, out, err = utils.runscript('sourmash',
                                           ['compute', testdata1, testdata2,
                                            '--scaled', '10', '-k', '30',
                                            '--no-dna', '--protein'],
                                           in_directory=location)

        status, out, err = utils.runscript('sourmash',
                                           ['compute', testdata2,
                                            '--scaled', '10', '-k', '30',
                                            '--no-dna', '--protein',
                                            '-o', 'query.fa.sig'],
                                           in_directory=location)

        status, out, err = utils.runscript('sourmash',
                                           ['index', 'zzz',
                                            'short.fa.sig',
                                            'short2.fa.sig'],
                                           in_directory=location)

        assert os.path.exists(os.path.join(location, 'zzz.sbt.zip'))

        status, out, err = utils.runscript('sourmash',
                                           ['gather', 'query.fa.sig', 'zzz',
                                            '--threshold-bp=1'],
                                           in_directory=location)

        print(out)
        print(err)

        assert '1.9 kbp      100.0%  100.0%' in out


@utils.in_thisdir
def test_gather_abund_1_1(c):
    #
    # make r1.fa with 2x coverage of genome s10
    # make r2.fa with 10x coverage of genome s10.
    # make r3.fa with 2x coverage of genome s11.
    #
    # nullgraph/make-reads.py -S 1 -r 200 -C 2 tests/test-data/genome-s10.fa.gz > r1.fa
    # nullgraph/make-reads.py -S 1 -r 200 -C 20 tests/test-data/genome-s10.fa.gz > r2.fa
    # nullgraph/make-reads.py -S 1 -r 200 -C 2 tests/test-data/genome-s11.fa.gz > r3.fa

    #
    # make signature s10-s11 with r1 and r3, i.e. 1:1 abundance
    # make signature s10x10-s11 with r2 and r3, i.e. 10:1 abundance
    #
    # ./sourmash compute -k 21 --scaled 1000 --merge=1-1 -o reads-s10-s11.sig r[13].fa --track-abundance
    # ./sourmash compute -k 21 --scaled 1000 --merge=10-1 -o reads-s10x10-s11.sig r[23].fa --track-abundance

    query = utils.get_test_data('gather-abund/reads-s10-s11.sig')
    against_list = ['genome-s10', 'genome-s11', 'genome-s12']
    against_list = ['gather-abund/' + i + '.fa.gz.sig'
                    for i in against_list]
    against_list = [utils.get_test_data(i) for i in against_list]

    status, out, err = c.run_sourmash('gather', query, *against_list)

    print(out)
    print(err)

    # when we project s10-s11 (r1+r3), 1:1 abundance,
    # onto s10 and s11 genomes with gather, we get:
    # * approximately 50% of each query matching (first column, p_query)
    # * approximately 80% of subject genomes contents being matched
    #   (this is due to the low coverage of 2 used to build queries)
    # * approximately 2.0 abundance (third column, avg_abund)

    assert '49.6%   78.5%       1.8    tests/test-data/genome-s10.fa.gz' in out
    assert '50.4%   80.0%       1.9    tests/test-data/genome-s11.fa.gz' in out
    assert 'genome-s12.fa.gz' not in out


@utils.in_tempdir
def test_gather_abund_10_1(c):
    # see comments in test_gather_abund_1_1, above.
    # nullgraph/make-reads.py -S 1 -r 200 -C 2 tests/test-data/genome-s10.fa.gz > r1.fa
    # nullgraph/make-reads.py -S 1 -r 200 -C 20 tests/test-data/genome-s10.fa.gz > r2.fa
    # nullgraph/make-reads.py -S 1 -r 200 -C 2 tests/test-data/genome-s11.fa.gz > r3.fa
    # ./sourmash compute -k 21 --scaled 1000 --merge=1-1 -o reads-s10-s11.sig r[13].fa --track-abundance
    # ./sourmash compute -k 21 --scaled 1000 --merge=10-1 -o reads-s10x10-s11.sig r[23].fa --track-abundance

    query = utils.get_test_data('gather-abund/reads-s10x10-s11.sig')
    against_list = ['genome-s10', 'genome-s11', 'genome-s12']
    against_list = ['gather-abund/' + i + '.fa.gz.sig'
                    for i in against_list]
    against_list = [utils.get_test_data(i) for i in against_list]

    status, out, err = c.run_sourmash('gather', query, '-o', 'xxx.csv',
                                      *against_list)

    print(out)
    print(err)

    # when we project s10x10-s11 (r2+r3), 10:1 abundance,
    # onto s10 and s11 genomes with gather, we get:
    # * approximately 91% of s10 matching
    # * approximately 9% of s11 matching
    # * approximately 100% of the high coverage genome being matched,
    #       with only 80% of the low coverage genome
    # * approximately 2.0 abundance (third column, avg_abund) for s11,
    #   and (very) approximately 20x abundance for genome s10.

    assert '91.0%  100.0%      14.5    tests/test-data/genome-s10.fa.gz' in out
    assert '9.0%   80.0%       1.9    tests/test-data/genome-s11.fa.gz' in out
    assert 'genome-s12.fa.gz' not in out

    # check the calculations behind the above output by looking into
    # the CSV.
    with open(c.output('xxx.csv'), 'rt') as fp:
        r = csv.DictReader(fp)

        overlaps = []
        unique_overlaps = []
        f_weighted_list = []
        average_abunds = []
        remaining_bps = []

        for n, row in enumerate(r):
            assert int(row['gather_result_rank']) == n
            overlap = float(row['intersect_bp'])
            remaining_bp = float(row['remaining_bp'])
            unique_overlap = float(row['unique_intersect_bp'])
            f_weighted = float(row['f_unique_weighted'])
            average_abund = float(row['average_abund'])

            overlaps.append(overlap)
            unique_overlaps.append(unique_overlap)
            f_weighted_list.append(f_weighted)
            average_abunds.append(average_abund)
            remaining_bps.append(remaining_bp)

    weighted_calc = []
    for (overlap, average_abund) in zip(overlaps, average_abunds):
        prod = overlap*average_abund
        weighted_calc.append(prod)

    total_weighted = sum(weighted_calc)
    for prod, f_weighted in zip(weighted_calc, f_weighted_list):
        assert prod / total_weighted == f_weighted, (prod, f_weighted)

    query_sig = sourmash.load_one_signature(query)
    query_mh = query_sig.minhash

    total_bp_analyzed = sum(unique_overlaps) + remaining_bps[-1]
    total_query_bp = len(query_mh) * query_mh.scaled
    assert total_bp_analyzed == total_query_bp


@utils.in_tempdir
def test_gather_abund_10_1_ignore_abundance(c):
    # see comments in test_gather_abund_1_1, above.
    # nullgraph/make-reads.py -S 1 -r 200 -C 2 tests/test-data/genome-s10.fa.gz > r1.fa
    # nullgraph/make-reads.py -S 1 -r 200 -C 20 tests/test-data/genome-s10.fa.gz > r2.fa
    # nullgraph/make-reads.py -S 1 -r 200 -C 2 tests/test-data/genome-s11.fa.gz > r3.fa
    # ./sourmash compute -k 21 --scaled 1000 --merge=1-1 -o reads-s10-s11.sig r[13].fa --track-abundance
    # ./sourmash compute -k 21 --scaled 1000 --merge=10-1 -o reads-s10x10-s11.sig r[23].fa --track-abundance

    query = utils.get_test_data('gather-abund/reads-s10x10-s11.sig')
    against_list = ['genome-s10', 'genome-s11', 'genome-s12']
    against_list = ['gather-abund/' + i + '.fa.gz.sig'
                    for i in against_list]
    against_list = [utils.get_test_data(i) for i in against_list]

    status, out, err = c.run_sourmash('gather', query,
                                      '--ignore-abundance',
                                      *against_list,
                                      '-o', c.output('results.csv'))


    print(out)
    print(err)

    # when we project s10x10-s11 (r2+r3), 10:1 abundance,
    # onto s10 and s11 genomes with gather --ignore-abundance, we get:
    # * approximately 50% of s10 and s11 matching (first column)
    # * approximately 100% of the high coverage genome being matched,
    #       with only 80% of the low coverage genome

    assert all(('57.2%  100.0%', 'tests/test-data/genome-s10.fa.gz' in out))
    assert all(('42.8%   80.0%', 'tests/test-data/genome-s11.fa.gz' in out))
    assert 'genome-s12.fa.gz' not in out

    with open(c.output('results.csv'), 'rt') as fp:
        r = csv.DictReader(fp)
        some_results = False
        for row in r:
            some_results = True
            assert row['average_abund'] is ''
            assert row['median_abund'] is ''
            assert row['std_abund'] is ''

        assert some_results
            


@utils.in_tempdir
def test_gather_output_unassigned_with_abundance(c):
    query = utils.get_test_data('gather-abund/reads-s10x10-s11.sig')
    against = utils.get_test_data('gather-abund/genome-s10.fa.gz.sig')

    c.run_sourmash('gather', query, against, '--output-unassigned',
                   c.output('unassigned.sig'))

    assert os.path.exists(c.output('unassigned.sig'))

    nomatch = sourmash.load_one_signature(c.output('unassigned.sig'))
    assert nomatch.minhash.track_abundance

    query_ss = sourmash.load_one_signature(query)
    against_ss = sourmash.load_one_signature(against)

    # unassigned should have nothing that is in the database
    nomatch_mh = nomatch.minhash
    for hashval in against_ss.minhash.hashes:
        assert hashval not in nomatch_mh.hashes

    # unassigned should have abundances from original query, if not in database
    for hashval, abund in query_ss.minhash.hashes.items():
        if hashval not in against_ss.minhash.hashes:
            assert nomatch_mh.hashes[hashval] == abund


def test_sbt_categorize():
    with utils.TempDirectory() as location:
        testdata1 = utils.get_test_data('genome-s10.fa.gz.sig')
        testdata2 = utils.get_test_data('genome-s11.fa.gz.sig')
        testdata3 = utils.get_test_data('genome-s12.fa.gz.sig')
        testdata4 = utils.get_test_data('genome-s10+s11.sig')

        # all four in the current directory for categorize .
        shutil.copyfile(testdata1, os.path.join(location, '1.sig'))
        shutil.copyfile(testdata2, os.path.join(location, '2.sig'))
        shutil.copyfile(testdata3, os.path.join(location, '3.sig'))
        shutil.copyfile(testdata4, os.path.join(location, '4.sig'))

        # omit 3
        args = ['index', '--dna', '-k', '21', 'zzz', '1.sig', '2.sig']
        status, out, err = utils.runscript('sourmash', args,
                                           in_directory=location)

        # categorize all of the ones that were copied to 'location'
        args = ['categorize', 'zzz', '.',
                '--ksize', '21', '--dna', '--csv', 'out.csv']
        status, out, err = utils.runscript('sourmash', args,
                                           in_directory=location)

        print(out)
        print(err)

        # mash dist genome-s10.fa.gz genome-s10+s11.fa.gz
        # yields 521/1000 ==> ~0.5
        assert 'for genome-s10+s11, found: 0.50 genome-s10' in err

        out_csv = open(os.path.join(location, 'out.csv')).read()
        print(out_csv)
        assert './4.sig,genome-s10+s11,genome-s10,0.504' in out_csv


def test_sbt_categorize_ignore_abundance_1():
    # --- Categorize without ignoring abundance ---
    with utils.TempDirectory() as location:
        query = utils.get_test_data('gather-abund/reads-s10x10-s11.sig')
        against_list = ['reads-s10-s11']
        against_list = ['gather-abund/' + i + '.sig'
                        for i in against_list]
        against_list = [utils.get_test_data(i) for i in against_list]

        # omit 3
        args = ['index', '--dna', '-k', '21', 'thebestdatabase'] + against_list
        status2, out2, err2 = utils.runscript('sourmash', args,
                                              in_directory=location)

        args = ['categorize', 'thebestdatabase',
                '--ksize', '21', '--dna', '--csv', 'out3.csv', query]

        status3, out3, err3 = utils.runscript('sourmash', args,
                                              in_directory=location,
                                              fail_ok=True)

        assert status3 != 0

        print(out3)
        print(err3)

        assert "ERROR: this search cannot be done on signatures calculated with abundance." in err3
        assert "ERROR: please specify --ignore-abundance." in err3
<<<<<<< HEAD


def test_sbt_categorize_ignore_abundance_2():
    # --- Now categorize with ignored abundance ---
    with utils.TempDirectory() as location:
        query = utils.get_test_data('gather-abund/reads-s10x10-s11.sig')
        against_list = ['reads-s10-s11']
        against_list = ['gather-abund/' + i + '.sig'
                        for i in against_list]
        against_list = [utils.get_test_data(i) for i in against_list]

        # omit 3
        args = ['index', '--dna', '-k', '21', 'thebestdatabase'] + against_list
        status2, out2, err2 = utils.runscript('sourmash', args,
                                              in_directory=location)

=======


def test_sbt_categorize_ignore_abundance_2():
    # --- Now categorize with ignored abundance ---
    with utils.TempDirectory() as location:
        query = utils.get_test_data('gather-abund/reads-s10x10-s11.sig')
        against_list = ['reads-s10-s11']
        against_list = ['gather-abund/' + i + '.sig'
                        for i in against_list]
        against_list = [utils.get_test_data(i) for i in against_list]

        # omit 3
        args = ['index', '--dna', '-k', '21', 'thebestdatabase'] + against_list
        status2, out2, err2 = utils.runscript('sourmash', args,
                                              in_directory=location)

>>>>>>> 57467cdc
        args = ['categorize', '--ignore-abundance',
                '--ksize', '21', '--dna', '--csv', 'out4.csv',
                'thebestdatabase', query]
        status4, out4, err4 = utils.runscript('sourmash', args,
                                              in_directory=location)

        print(out4)
        print(err4)

        assert 'for 1-1, found: 0.88 1-1' in err4

        out_csv4 = open(os.path.join(location, 'out4.csv')).read()
        assert 'reads-s10x10-s11.sig,1-1,1-1,0.87699' in out_csv4


def test_sbt_categorize_already_done():
    with utils.TempDirectory() as location:
        testdata1 = utils.get_test_data('genome-s10.fa.gz.sig')
        testdata2 = utils.get_test_data('genome-s11.fa.gz.sig')
        testdata3 = utils.get_test_data('genome-s12.fa.gz.sig')
        testdata4 = utils.get_test_data('genome-s10+s11.sig')

        shutil.copyfile(testdata1, os.path.join(location, '1.sig'))
        shutil.copyfile(testdata2, os.path.join(location, '2.sig'))
        shutil.copyfile(testdata3, os.path.join(location, '3.sig'))
        shutil.copyfile(testdata4, os.path.join(location, '4.sig'))

        # omit 3
        args = ['index', '--dna', '-k', '21', 'zzz', '1.sig', '2.sig']
        status, out, err = utils.runscript('sourmash', args,
                                           in_directory=location)

        with open(os.path.join(location, 'in.csv'), 'wt') as fp:
            fp.write('./4.sig,genome-s10.fa.gz,0.50')

        args = ['categorize', 'zzz', './2.sig', './4.sig',
                '--ksize', '21', '--dna', '--load-csv', 'in.csv']
        status, out, err = utils.runscript('sourmash', args,
                                           in_directory=location)

        print(out)
        print(err)
        assert 'for genome-s11.fa.gz, no match found'
        assert not 'for s10+s11, found: 0.50 genome-s10.fa.gz' in err


def test_sbt_categorize_already_done_traverse():
    with utils.TempDirectory() as location:
        testdata1 = utils.get_test_data('genome-s10.fa.gz.sig')
        testdata2 = utils.get_test_data('genome-s11.fa.gz.sig')
        testdata3 = utils.get_test_data('genome-s12.fa.gz.sig')
        testdata4 = utils.get_test_data('genome-s10+s11.sig')

        shutil.copyfile(testdata1, os.path.join(location, '1.sig'))
        shutil.copyfile(testdata2, os.path.join(location, '2.sig'))
        shutil.copyfile(testdata3, os.path.join(location, '3.sig'))
        shutil.copyfile(testdata4, os.path.join(location, '4.sig'))

        # omit 3
        args = ['index', '--dna', '-k', '21', 'zzz', '1.sig', '2.sig']
        status, out, err = utils.runscript('sourmash', args,
                                           in_directory=location)

        with open(os.path.join(location, 'in.csv'), 'wt') as fp:
            fp.write('./4.sig,genome-s10.fa.gz,0.50')

        args = ['categorize', 'zzz', '.',
                '--ksize', '21', '--dna', '--load-csv', 'in.csv']
        status, out, err = utils.runscript('sourmash', args,
                                           in_directory=location)

        print(out)
        print(err)
        assert 'for genome-s11.fa.gz, no match found'
        assert not 'for s10+s11, found: 0.50 genome-s10.fa.gz' in err


def test_sbt_categorize_multiple_ksizes_moltypes():
    # 'categorize' works fine with multiple moltypes/ksizes
    with utils.TempDirectory() as location:
        testdata1 = utils.get_test_data('genome-s10.fa.gz.sig')
        testdata2 = utils.get_test_data('genome-s11.fa.gz.sig')
        testdata3 = utils.get_test_data('genome-s12.fa.gz.sig')

        shutil.copyfile(testdata1, os.path.join(location, '1.sig'))
        shutil.copyfile(testdata2, os.path.join(location, '2.sig'))
        shutil.copyfile(testdata3, os.path.join(location, '3.sig'))

        args = ['index', '--dna', '-k', '21', 'zzz', '1.sig', '2.sig']
        status, out, err = utils.runscript('sourmash', args,
                                           in_directory=location)

        args = ['categorize', 'zzz', '.']
        status, out, err = utils.runscript('sourmash', args,
                                           in_directory=location)


@utils.in_tempdir
def test_watch(c):
    testdata0 = utils.get_test_data('genome-s10.fa.gz')
    testdata1 = utils.get_test_data('genome-s10.fa.gz.sig')
    shutil.copyfile(testdata1, c.output('1.sig'))

    c.run_sourmash('index', '--dna', '-k', '21', 'zzz', '1.sig')

    c.run_sourmash('watch', '--ksize', '21', '--dna', 'zzz', testdata0)

    print(c.last_result.out)
    print(c.last_result.err)
    assert 'FOUND: genome-s10, at 1.000' in c.last_result.out


@utils.in_tempdir
def test_watch_deduce_ksize(c):
    testdata0 = utils.get_test_data('genome-s10.fa.gz')
    c.run_sourmash('compute', testdata0, '-k', '29', '-o', '1.sig')

    c.run_sourmash('index', '--dna', '-k', '29', 'zzz', '1.sig')

    c.run_sourmash('watch', '--dna', 'zzz', testdata0)

    print(c.last_result.out)
    print(c.last_result.err)
    assert 'Computing signature for k=29' in c.last_result.err
    assert 'genome-s10.fa.gz, at 1.000' in c.last_result.out


def test_watch_coverage():
    with utils.TempDirectory() as location:
        testdata0 = utils.get_test_data('genome-s10.fa.gz')
        testdata1 = utils.get_test_data('genome-s10.fa.gz.sig')
        shutil.copyfile(testdata1, os.path.join(location, '1.sig'))

        args = ['index', '--dna', '-k', '21', 'zzz', '1.sig']
        status, out, err = utils.runscript('sourmash', args,
                                           in_directory=location)

        with open(os.path.join(location, 'query.fa'), 'wt') as fp:
            record = list(screed.open(testdata0))[0]
            for start in range(0, len(record), 100):
                fp.write('>{}\n{}\n'.format(start,
                                            record.sequence[start:start+500]))

        args = ['watch', '--ksize', '21', '--dna', 'zzz', 'query.fa']
        status, out, err = utils.runscript('sourmash', args,
                                           in_directory=location)

        print(out)
        print(err)
        assert 'FOUND: genome-s10, at 1.000' in out


def test_storage_convert():
    import pytest

    with utils.TempDirectory() as location:
        testdata = utils.get_test_data('v2.sbt.json')
        shutil.copyfile(testdata, os.path.join(location, 'v2.sbt.json'))
        shutil.copytree(os.path.join(os.path.dirname(testdata), '.sbt.v2'),
                        os.path.join(location, '.sbt.v2'))
        testsbt = os.path.join(location, 'v2.sbt.json')

        original = SBT.load(testsbt, leaf_loader=SigLeaf.load)

        args = ['storage', 'convert', '-b', 'ipfs', testsbt]
        status, out, err = utils.runscript('sourmash', args,
                                           in_directory=location, fail_ok=True)
        if not status and "ipfs.exceptions.ConnectionError" in err:
            raise pytest.xfail('ipfs probably not running')

        ipfs = SBT.load(testsbt, leaf_loader=SigLeaf.load)

        assert len(original) == len(ipfs)
        assert all(n1[1].name == n2[1].name
                   for (n1, n2) in zip(sorted(original), sorted(ipfs)))

        args = ['storage', 'convert',
                '-b', """'ZipStorage("{}")'""".format(
                    os.path.join(location, 'v2.sbt.zip')),
                testsbt]
        status, out, err = utils.runscript('sourmash', args,
                                           in_directory=location)
        tar = SBT.load(testsbt, leaf_loader=SigLeaf.load)

        assert len(original) == len(tar)
        assert all(n1[1].name == n2[1].name
                   for (n1, n2) in zip(sorted(original), sorted(tar)))


def test_storage_convert_identity():
    with utils.TempDirectory() as location:
        testdata = utils.get_test_data('v2.sbt.json')
        shutil.copyfile(testdata, os.path.join(location, 'v2.sbt.json'))
        shutil.copytree(os.path.join(os.path.dirname(testdata), '.sbt.v2'),
                        os.path.join(location, '.sbt.v2'))
        testsbt = os.path.join(location, 'v2.sbt.json')

        original = SBT.load(testsbt, leaf_loader=SigLeaf.load)

        args = ['storage', 'convert', '-b', 'fsstorage', testsbt]
        status, out, err = utils.runscript('sourmash', args,
                                           in_directory=location)

        identity = SBT.load(testsbt, leaf_loader=SigLeaf.load)

        assert len(original) == len(identity)
        assert all(n1[1].name == n2[1].name
                   for (n1, n2) in zip(sorted(original), sorted(identity)))


def test_storage_convert_fsstorage_newpath():
    with utils.TempDirectory() as location:
        testdata = utils.get_test_data('v2.sbt.json')
        shutil.copyfile(testdata, os.path.join(location, 'v2.sbt.json'))
        shutil.copytree(os.path.join(os.path.dirname(testdata), '.sbt.v2'),
                        os.path.join(location, '.sbt.v2'))
        testsbt = os.path.join(location, 'v2.sbt.json')

        original = SBT.load(testsbt, leaf_loader=SigLeaf.load)

        args = ['storage', 'convert',
                           '-b', 'fsstorage({})'.format(os.path.join(location, 'v3')),
                           testsbt]
        status, out, err = utils.runscript('sourmash', args,
                                           in_directory=location)

        identity = SBT.load(testsbt, leaf_loader=SigLeaf.load)

        assert len(original) == len(identity)
        assert all(n1[1].name == n2[1].name
                   for (n1, n2) in zip(sorted(original), sorted(identity)))


def test_migrate():
    with utils.TempDirectory() as location:
        testdata = utils.get_test_data('v3.sbt.json')
        shutil.copyfile(testdata, os.path.join(location, 'v3.sbt.json'))
        shutil.copytree(os.path.join(os.path.dirname(testdata), '.sbt.v3'),
                        os.path.join(location, '.sbt.v3'))
        testsbt = os.path.join(location, 'v3.sbt.json')

        original = SBT.load(testsbt, leaf_loader=SigLeaf.load)

        status, out, err = utils.runscript('sourmash', ['migrate', testsbt],
                                           in_directory=location)

        identity = SBT.load(testsbt, leaf_loader=SigLeaf.load)

        assert len(original) == len(identity)
        assert all(n1[1].name == n2[1].name
                   for (n1, n2) in zip(sorted(original),
                                       sorted(identity)))

        assert "this is an old index version" not in err
        assert all('min_n_below' in node.metadata
                   for node in identity
                   if isinstance(node, Node))


def test_license_cc0():
    with utils.TempDirectory() as location:
        testdata1 = utils.get_test_data('short.fa')
        status, out, err = utils.runscript('sourmash',
                                           ['compute', '-k', '31', testdata1],
                                           in_directory=location)

        sigfile = os.path.join(location, 'short.fa.sig')
        assert os.path.exists(sigfile)

        sig = next(signature.load_signatures(sigfile))
        assert str(sig).endswith('short.fa')

        assert sig.license == 'CC0'


def test_license_non_cc0():
    with utils.TempDirectory() as location:
        testdata1 = utils.get_test_data('short.fa')
        status, out, err = utils.runscript('sourmash',
                                           ['compute', '-k', '31',
                                            testdata1, '--license', 'GPL'],
                                           in_directory=location, fail_ok=True)

        assert status != 0
        print(out)
        print(err)
        assert 'sourmash only supports CC0' in err


def test_license_load_non_cc0():
    with utils.TempDirectory() as location:
        sigfile = utils.get_test_data('bad-license.sig')

        try:
            sig = next(signature.load_signatures(sigfile, do_raise=True))
        except Exception as e:
            assert "sourmash only supports CC0-licensed signatures" in str(e)


@utils.in_tempdir
def test_do_sourmash_index_zipfile(c):
    testdata_glob = utils.get_test_data('gather/GCF*.sig')
    testdata_sigs = glob.glob(testdata_glob)

    c.run_sourmash('index', '-k', '31', 'zzz.sbt.zip',
                   *testdata_sigs)

    outfile = c.output('zzz.sbt.zip')
    assert os.path.exists(outfile)

    print(c)
    assert c.last_result.status == 0
    assert 'Finished saving SBT index, available at' in c.last_result.err

    # look internally at the zip file
    with zipfile.ZipFile(outfile) as zf:
        content = zf.namelist()
        assert len(content) == 25
        assert len([c for c in content if 'internal' in c]) == 11
        assert ".sbt.zzz/" in content
        sbts = [c for c in content if c.endswith(".sbt.json")]
        assert len(sbts) == 1
        assert sbts[0] == "zzz.sbt.json"


@utils.in_tempdir
def test_do_sourmash_index_zipfile_append(c):
    testdata_glob = utils.get_test_data('gather/GCF*.sig')
    testdata_sigs = glob.glob(testdata_glob)
    half_point = int(len(testdata_sigs) / 2)
    first_half = testdata_sigs[:half_point]
    second_half = testdata_sigs[half_point:]

    print(first_half)
    print(second_half)

    # should be no overlap
    assert not set(first_half).intersection(set(second_half))

    with pytest.warns(None) as record:
        c.run_sourmash('index', '-k', '31', 'zzz.sbt.zip',
                       *first_half)
    # UserWarning is raised when there are duplicated entries in the zipfile
    assert not record, record

    outfile = c.output('zzz.sbt.zip')
    assert os.path.exists(outfile)

    print(c)
    assert c.last_result.status == 0
    assert 'Finished saving SBT index, available at' in c.last_result.err

    with pytest.warns(None) as record:
        c.run_sourmash('index', "--append", '-k', '31', 'zzz.sbt.zip',
                       *second_half)
    # UserWarning is raised when there are duplicated entries in the zipfile
    print(record)
    assert not record, record

    print(c)
    assert c.last_result.status == 0
    assert 'Finished saving SBT index, available at' in c.last_result.err

    # look internally at the zip file
    with zipfile.ZipFile(outfile) as zf:
        content = zf.namelist()
        assert len(content) == 25
        assert len([c for c in content if 'internal' in c]) == 11
        assert ".sbt.zzz/" in content
        sbts = [c for c in content if c.endswith(".sbt.json")]
        assert len(sbts) == 1
        assert sbts[0] == "zzz.sbt.json"<|MERGE_RESOLUTION|>--- conflicted
+++ resolved
@@ -4245,7 +4245,6 @@
 
         assert "ERROR: this search cannot be done on signatures calculated with abundance." in err3
         assert "ERROR: please specify --ignore-abundance." in err3
-<<<<<<< HEAD
 
 
 def test_sbt_categorize_ignore_abundance_2():
@@ -4262,24 +4261,6 @@
         status2, out2, err2 = utils.runscript('sourmash', args,
                                               in_directory=location)
 
-=======
-
-
-def test_sbt_categorize_ignore_abundance_2():
-    # --- Now categorize with ignored abundance ---
-    with utils.TempDirectory() as location:
-        query = utils.get_test_data('gather-abund/reads-s10x10-s11.sig')
-        against_list = ['reads-s10-s11']
-        against_list = ['gather-abund/' + i + '.sig'
-                        for i in against_list]
-        against_list = [utils.get_test_data(i) for i in against_list]
-
-        # omit 3
-        args = ['index', '--dna', '-k', '21', 'thebestdatabase'] + against_list
-        status2, out2, err2 = utils.runscript('sourmash', args,
-                                              in_directory=location)
-
->>>>>>> 57467cdc
         args = ['categorize', '--ignore-abundance',
                 '--ksize', '21', '--dna', '--csv', 'out4.csv',
                 'thebestdatabase', query]
